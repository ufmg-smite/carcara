--- conflicted
+++ resolved
@@ -17,7 +17,7 @@
     /// An application of a function to one or more terms.
     App(Rc<Term>, Vec<Rc<Term>>),
 
-    /// An application of a bulit-in operator to one or more terms.
+    /// An application of a built-in operator to one or more terms.
     Op(Operator, Vec<Rc<Term>>),
 
     /// A sort.
@@ -359,12 +359,8 @@
 
     BvPBbTerm,
     BvBbTerm,
-<<<<<<< HEAD
-    BvPBbTerm,
-=======
     BvConst,
     BvSize,
->>>>>>> 813d913c
 
     // Misc.
     /// The `rare-list` operator, used to represent RARE lists.
@@ -493,10 +489,6 @@
     BvSLe: "bvsle",
     BvSGt: "bvsgt",
     BvSGe: "bvsge",
-<<<<<<< HEAD
-    BvBbTerm: "bbterm",
-    BvPBbTerm: "pbbterm",
-=======
 
     UBvToInt: "ubv_to_int",
     SBvToInt: "sbv_to_int",
@@ -505,7 +497,6 @@
     BvBbTerm: "@bbterm",
     BvConst: "@bv",
     BvSize: "@bvsize",
->>>>>>> 813d913c
 
     RareList: "rare-list",
 
@@ -515,13 +506,8 @@
 
 impl_str_conversion_traits!(ParamOperator {
     BvExtract: "extract",
-<<<<<<< HEAD
-    BvBitOf: "bit_of",
-    BvIntOf: "int_of",
-=======
     BvBitOf: "@bit_of",
     BvIntOf: "@int_of",
->>>>>>> 813d913c
     ZeroExtend: "zero_extend",
     SignExtend: "sign_extend",
     RotateLeft: "rotate_left",
