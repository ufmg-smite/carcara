<<<<<<< HEAD
#[cfg(not(feature = "thread-safety"))]
pub type TermPool = SingleThreadPool::TermPool;

#[cfg(feature = "thread-safety")]
pub type TermPool = MultiThreadPool::MergedPool;

use super::{Rc, Sort, Term};
use ahash::AHashSet;

pub trait TPool {
    fn bool_true(&self) -> Rc<Term>;
    fn bool_false(&self) -> Rc<Term>;
    fn bool_constant(&self, value: bool) -> Rc<Term>;
    fn add(&mut self, term: Term) -> Rc<Term>;
    fn add_all(&mut self, terms: Vec<Term>) -> Vec<Rc<Term>>;
    fn sort(&self, term: &Rc<Term>) -> &Sort;
    fn free_vars<'s, 't: 's>(&'s mut self, term: &'t Rc<Term>) -> &AHashSet<Rc<Term>>;
=======
//! This module implements `TermPool`, a structure that stores terms and implements hash consing.

use super::{Constant, Rc, Sort, Term};
use ahash::{AHashMap, AHashSet};

/// A structure to store and manage all allocated terms.
///
/// You can add a `Term` to the pool using [`TermPool::add`], which will return an `Rc<Term>`. This
/// struct ensures that, if two equal terms are added to a pool, they will be in the same
/// allocation. This invariant allows terms to be safely compared and hashed by reference, instead
/// of by value (see [`Rc`]).
///
/// This struct also provides other utility methods, like computing the sort of a term (see
/// [`TermPool::sort`]) or its free variables (see [`TermPool::free_vars`]).
pub struct TermPool {
    /// A map of the terms in the pool.
    pub(crate) terms: AHashMap<Term, Rc<Term>>,
    free_vars_cache: AHashMap<Rc<Term>, AHashSet<Rc<Term>>>,
    sorts_cache: AHashMap<Rc<Term>, Sort>,
    bool_true: Rc<Term>,
    bool_false: Rc<Term>,
>>>>>>> c6e5df0e
}

#[allow(non_snake_case, dead_code)]
pub mod SingleThreadPool {
    use super::{
        super::{Identifier, Rc, Sort, Term, Terminal},
        TPool,
    };
    use ahash::{AHashMap, AHashSet};

    /// A structure to store and manage all allocated terms.
    ///
    /// You can add a `Term` to the pool using [`TermPool::add`], which will return an `Rc<Term>`. This
    /// struct ensures that, if two equal terms are added to a pool, they will be in the same
    /// allocation. This invariant allows terms to be safely compared and hashed by reference, instead
    /// of by value (see [`Rc`]).
    ///
    /// This struct also provides other utility methods, like computing the sort of a term (see
    /// [`TermPool::sort`]) or its free variables (see [`TermPool::free_vars`]).
    #[derive(Clone)]
    pub struct TermPool {
        pub(crate) terms: AHashMap<Term, Rc<Term>>,
        pub(super) free_vars_cache: AHashMap<Rc<Term>, AHashSet<Rc<Term>>>,
        pub(super) sorts_cache: AHashMap<Rc<Term>, Sort>,
        pub(super) bool_true: Rc<Term>,
        pub(super) bool_false: Rc<Term>,
    }

<<<<<<< HEAD
    impl Default for TermPool {
        fn default() -> Self {
            Self::new()
        }
    }

    impl TermPool {
        /// Constructs a new `TermPool`. This new pool will already contain the boolean constants `true`
        /// and `false`, as well as the `Bool` sort.
        pub fn new() -> Self {
            let mut terms = AHashMap::new();
            let mut sorts_cache = AHashMap::new();
            let bool_sort = Self::add_term_to_map(&mut terms, Term::Sort(Sort::Bool));

            let [bool_true, bool_false] = ["true", "false"].map(|b| {
                Self::add_term_to_map(
                    &mut terms,
                    Term::Terminal(Terminal::Var(
                        Identifier::Simple(b.into()),
                        bool_sort.clone(),
                    )),
                )
            });

            sorts_cache.insert(bool_false.clone(), Sort::Bool);
            sorts_cache.insert(bool_true.clone(), Sort::Bool);
            sorts_cache.insert(bool_sort, Sort::Bool);

            Self {
                terms,
                free_vars_cache: AHashMap::new(),
                sorts_cache,
                bool_true,
                bool_false,
            }
        }

        fn add_term_to_map(terms_map: &mut AHashMap<Term, Rc<Term>>, term: Term) -> Rc<Term> {
            use std::collections::hash_map::Entry;

            match terms_map.entry(term) {
                Entry::Occupied(occupied_entry) => occupied_entry.get().clone(),
                Entry::Vacant(vacant_entry) => {
                    let term = vacant_entry.key().clone();
                    vacant_entry.insert(Rc::new(term)).clone()
                }
            }
        }

        /// Computes the sort of a term and adds it to the sort cache.
        pub(super) fn compute_sort<'a, 'b: 'a>(&'a mut self, term: &'b Rc<Term>) -> &'a Sort {
            use super::super::Operator;

            if self.sorts_cache.contains_key(term) {
                return &self.sorts_cache[term];
            }

            let result = match term.as_ref() {
                Term::Terminal(t) => match t {
                    Terminal::Integer(_) => Sort::Int,
                    Terminal::Real(_) => Sort::Real,
                    Terminal::String(_) => Sort::String,
                    Terminal::Var(_, sort) => sort.as_sort().unwrap().clone(),
                },
                Term::Op(op, args) => match op {
                    Operator::Not
                    | Operator::Implies
                    | Operator::And
                    | Operator::Or
                    | Operator::Xor
                    | Operator::Equals
                    | Operator::Distinct
                    | Operator::LessThan
                    | Operator::GreaterThan
                    | Operator::LessEq
                    | Operator::GreaterEq
                    | Operator::IsInt => Sort::Bool,
                    Operator::Ite => self.compute_sort(&args[1]).clone(),
                    Operator::Add | Operator::Sub | Operator::Mult => {
                        if args.iter().any(|a| *self.compute_sort(a) == Sort::Real) {
                            Sort::Real
                        } else {
                            Sort::Int
                        }
                    }
                    Operator::RealDiv | Operator::ToReal => Sort::Real,
                    Operator::IntDiv | Operator::Mod | Operator::Abs | Operator::ToInt => Sort::Int,
                    Operator::Select => match self.compute_sort(&args[0]) {
                        Sort::Array(_, y) => y.as_sort().unwrap().clone(),
                        _ => unreachable!(),
                    },
                    Operator::Store => self.compute_sort(&args[0]).clone(),
                },
                Term::App(f, _) => {
                    match self.compute_sort(f) {
                        Sort::Function(sorts) => sorts.last().unwrap().as_sort().unwrap().clone(),
                        _ => unreachable!(), // We assume that the function is correctly sorted
                    }
                }
                Term::Sort(sort) => sort.clone(),
                Term::Quant(_, _, _) => Sort::Bool,
                Term::Choice((_, sort), _) => sort.as_sort().unwrap().clone(),
                Term::Let(_, inner) => self.compute_sort(inner).clone(),
                Term::Lambda(bindings, body) => {
                    let mut result: Vec<_> =
                        bindings.iter().map(|(_name, sort)| sort.clone()).collect();
                    let return_sort = Term::Sort(self.compute_sort(body).clone());
                    result.push(self.add(return_sort));
                    Sort::Function(result)
                }
            };
            self.sorts_cache.insert(term.clone(), result);
            &self.sorts_cache[term]
=======
impl TermPool {
    /// Constructs a new `TermPool`. This new pool will already contain the boolean constants `true`
    /// and `false`, as well as the `Bool` sort.
    pub fn new() -> Self {
        let mut terms = AHashMap::new();
        let mut sorts_cache = AHashMap::new();
        let bool_sort = Self::add_term_to_map(&mut terms, Term::Sort(Sort::Bool));

        let [bool_true, bool_false] = ["true", "false"]
            .map(|b| Self::add_term_to_map(&mut terms, Term::new_var(b, bool_sort.clone())));

        sorts_cache.insert(bool_false.clone(), Sort::Bool);
        sorts_cache.insert(bool_true.clone(), Sort::Bool);
        sorts_cache.insert(bool_sort, Sort::Bool);

        Self {
            terms,
            free_vars_cache: AHashMap::new(),
            sorts_cache,
            bool_true,
            bool_false,
        }
    }

    /// Returns the term corresponding to the boolean constant `true`.
    pub fn bool_true(&self) -> Rc<Term> {
        self.bool_true.clone()
    }

    /// Returns the term corresponding to the boolean constant `false`.
    pub fn bool_false(&self) -> Rc<Term> {
        self.bool_false.clone()
    }

    /// Returns the term corresponding to the boolean constant determined by `value`.
    pub fn bool_constant(&self, value: bool) -> Rc<Term> {
        match value {
            true => self.bool_true(),
            false => self.bool_false(),
>>>>>>> c6e5df0e
        }
    }

    impl TPool for TermPool {
        /// Return the term corresponding to the boolean constant `true`.
        fn bool_true(&self) -> Rc<Term> {
            self.bool_true.clone()
        }

        /// Return the term corresponding to the boolean constant `false`.
        fn bool_false(&self) -> Rc<Term> {
            self.bool_false.clone()
        }

        /// Return the term corresponding to the boolean constant determined by `value`.
        fn bool_constant(&self, value: bool) -> Rc<Term> {
            match value {
                true => self.bool_true(),
                false => self.bool_false(),
            }
        }

        /// Takes a term and returns a possibly newly allocated `Rc` that references it.
        ///
        /// If the term was not originally in the term pool, it is added to it. Otherwise, this method
        /// just returns an `Rc` pointing to the existing allocation. This method also computes the
        /// term's sort, and adds it to the sort cache.
        fn add(&mut self, term: Term) -> Rc<Term> {
            let term = Self::add_term_to_map(&mut self.terms, term);
            self.compute_sort(&term);
            term
        }

        /// Takes a vector of terms and calls [`TermPool::add`] on each.
        fn add_all(&mut self, terms: Vec<Term>) -> Vec<Rc<Term>> {
            terms.into_iter().map(|t| self.add(t)).collect()
        }

        /// Returns the sort of the given term.
        ///
        /// This method assumes that the sorts of any subterms have already been checked, and are
        /// correct. If `term` is itself a sort, this simply returns that sort.
        fn sort(&self, term: &Rc<Term>) -> &Sort {
            &self.sorts_cache[term]
        }

        /// Returns an `AHashSet` containing all the free variables in the given term.
        ///
        /// This method uses a cache, so there is no additional cost to computing the free variables of
        /// a term multiple times.
        fn free_vars<'s, 't: 's>(&'s mut self, term: &'t Rc<Term>) -> &AHashSet<Rc<Term>> {
            // Here, I would like to do
            // ```
            // if let Some(vars) = self.free_vars_cache.get(term) {
            //     return vars;
            // }
            // ```
            // However, because of a limitation in the borrow checker, the compiler thinks that
            // this immutable borrow of `cache` has to live until the end of the function, even
            // though the code immediately returns. This would stop me from mutating `cache` in the
            // rest of the function. Because of that, I have to check if the hash map contains
            // `term` as a key, and then get the value associated with it, meaning I have to access
            // the hash map twice, which is a bit slower. This is an example of problem case #3
            // from the non-lexical lifetimes RFC:
            // https://github.com/rust-lang/rfcs/blob/master/text/2094-nll.md
            if self.free_vars_cache.contains_key(term) {
                return self.free_vars_cache.get(term).unwrap();
            }
            let set = match term.as_ref() {
                Term::App(f, args) => {
                    let mut set = self.free_vars(f).clone();
                    for a in args {
                        set.extend(self.free_vars(a).iter().cloned());
                    }
                    set
                }
                Term::Op(_, args) => {
                    let mut set = AHashSet::new();
                    for a in args {
                        set.extend(self.free_vars(a).iter().cloned());
                    }
                    set
                }
                Term::Quant(_, bindings, inner) | Term::Lambda(bindings, inner) => {
                    let mut vars = self.free_vars(inner).clone();
                    for bound_var in bindings {
                        let term = self.add(bound_var.clone().into());
                        vars.remove(&term);
                    }
                    vars
                }
                Term::Let(bindings, inner) => {
                    let mut vars = self.free_vars(inner).clone();
                    for (var, value) in bindings {
                        let sort = Term::Sort(self.sort(value).clone());
                        let sort = self.add(sort);
                        let term = self.add((var.clone(), sort).into());
                        vars.remove(&term);
                    }
                    vars
                }
                Term::Choice(bound_var, inner) => {
                    let mut vars = self.free_vars(inner).clone();
                    let term = self.add(bound_var.clone().into());
                    vars.remove(&term);
                    vars
                }
                Term::Terminal(Terminal::Var(Identifier::Simple(_), _)) => {
                    let mut set = AHashSet::with_capacity(1);
                    set.insert(term.clone());
                    set
                }
                Term::Terminal(_) | Term::Sort(_) => AHashSet::new(),
            };
            self.free_vars_cache.insert(term.clone(), set);
            self.free_vars_cache.get(term).unwrap()
        }
    }
}

#[allow(non_snake_case, dead_code)]
mod MultiThreadPool {
    use super::super::{Identifier, Rc, Sort, Term, Terminal};
    use super::SingleThreadPool::{self, TermPool};
    use super::TPool;
    use ahash::AHashSet;
    use std::sync::Arc;

    /// A structure to store and manage all allocated terms.
    ///
    /// You can add a `Term` to the pool using [`TermPool::add`], which will return an `Rc<Term>`. This
    /// struct ensures that, if two equal terms are added to a pool, they will be in the same
    /// allocation. This invariant allows terms to be safely compared and hashed by reference, instead
    /// of by value (see [`Rc`]).
    ///
    /// This struct also provides other utility methods, like computing the sort of a term (see
    /// [`TermPool::sort`]) or its free variables (see [`TermPool::free_vars`]).
    pub struct MergedPool {
        pub(crate) dyn_pool: TermPool,
        pub(crate) const_pool: Option<Arc<TermPool>>,
    }

    impl Default for MergedPool {
        fn default() -> Self {
            Self::new()
        }
    }

    impl MergedPool {
        pub fn new() -> Self {
            Self {
                dyn_pool: SingleThreadPool::TermPool::new(),
                const_pool: None::<Arc<TermPool>>,
            }
        }

        /// Instantiates a new Merged Pool from a previous term pool
        pub fn from_previous(pool: &Arc<SingleThreadPool::TermPool>) -> Self {
            Self {
                dyn_pool: TermPool::new(),
                const_pool: Some(Arc::clone(&pool)),
            }
        }

        /// Takes a term and returns an `Rc` referencing it. Receive the pools references directly.
        fn add_by_ref<'d, 'c: 'd>(
            dyn_pool: &'d mut TermPool,
            const_pool: &'c Option<Arc<TermPool>>,
            term: Term,
        ) -> Rc<Term> {
            use std::collections::hash_map::Entry;

<<<<<<< HEAD
            // If there is a constant pool and has the term
            if let Some(entry) = const_pool
                .as_ref()
                .and_then(|c_pool| c_pool.terms.get(&term))
            {
                entry.clone()
            } else {
                match dyn_pool.terms.entry(term) {
                    Entry::Occupied(occupied_entry) => occupied_entry.get().clone(),
                    Entry::Vacant(vacant_entry) => {
                        let term = vacant_entry.key().clone();
                        let t = vacant_entry.insert(Rc::new(term)).clone();
                        dyn_pool.compute_sort(&t);
                        t
=======
    /// Computes the sort of a term and adds it to the sort cache.
    fn compute_sort<'a, 'b: 'a>(&'a mut self, term: &'b Rc<Term>) -> &'a Sort {
        use super::Operator;

        if self.sorts_cache.contains_key(term) {
            return &self.sorts_cache[term];
        }

        let result = match term.as_ref() {
            Term::Const(c) => match c {
                Constant::Integer(_) => Sort::Int,
                Constant::Real(_) => Sort::Real,
                Constant::String(_) => Sort::String,
            },
            Term::Var(_, sort) => sort.as_sort().unwrap().clone(),
            Term::Op(op, args) => match op {
                Operator::Not
                | Operator::Implies
                | Operator::And
                | Operator::Or
                | Operator::Xor
                | Operator::Equals
                | Operator::Distinct
                | Operator::LessThan
                | Operator::GreaterThan
                | Operator::LessEq
                | Operator::GreaterEq
                | Operator::IsInt => Sort::Bool,
                Operator::Ite => self.compute_sort(&args[1]).clone(),
                Operator::Add | Operator::Sub | Operator::Mult => {
                    if args.iter().any(|a| *self.compute_sort(a) == Sort::Real) {
                        Sort::Real
                    } else {
                        Sort::Int
>>>>>>> c6e5df0e
                    }
                }
            }
        }

        /// Returns the sort of this term exactly as the sort function. Receive the pools references directly.
        fn sort_by_ref<'d: 't, 'c: 'd, 't>(
            dyn_pool: &'d mut TermPool,
            const_pool: &'c Option<Arc<TermPool>>,
            term: &'t Rc<Term>,
        ) -> &'t Sort {
            if let Some(sort) = dyn_pool.sorts_cache.get(term) {
                sort
            } else {
                &const_pool.as_ref().unwrap().sorts_cache[term]
            }
        }
    }

<<<<<<< HEAD
    impl TPool for MergedPool {
        fn bool_true(&self) -> Rc<Term> {
            self.const_pool.as_ref().unwrap().bool_true.clone()
        }

        fn bool_false(&self) -> Rc<Term> {
            self.const_pool.as_ref().unwrap().bool_false.clone()
        }

        fn bool_constant(&self, value: bool) -> Rc<Term> {
            match value {
                true => self.bool_true(),
                false => self.bool_false(),
=======
    /// Returns an `AHashSet` containing all the free variables in the given term.
    ///
    /// This method uses a cache, so there is no additional cost to computing the free variables of
    /// a term multiple times.
    pub fn free_vars(&mut self, term: &Rc<Term>) -> &AHashSet<Rc<Term>> {
        // Here, I would like to do
        // ```
        // if let Some(vars) = self.free_vars_cache.get(term) {
        //     return vars;
        // }
        // ```
        // However, because of a limitation in the borrow checker, the compiler thinks that
        // this immutable borrow of `cache` has to live until the end of the function, even
        // though the code immediately returns. This would stop me from mutating `cache` in the
        // rest of the function. Because of that, I have to check if the hash map contains
        // `term` as a key, and then get the value associated with it, meaning I have to access
        // the hash map twice, which is a bit slower. This is an example of problem case #3
        // from the non-lexical lifetimes RFC:
        // https://github.com/rust-lang/rfcs/blob/master/text/2094-nll.md
        if self.free_vars_cache.contains_key(term) {
            return self.free_vars_cache.get(term).unwrap();
        }
        let set = match term.as_ref() {
            Term::App(f, args) => {
                let mut set = self.free_vars(f).clone();
                for a in args {
                    set.extend(self.free_vars(a).iter().cloned());
                }
                set
>>>>>>> c6e5df0e
            }
        }

        /// Takes a term and returns an `Rc` referencing it. If the term was not originally in the
        /// terms hash map, it is added to it. This also adds the term's sort to the sort cache.
        fn add(&mut self, term: Term) -> Rc<Term> {
            use std::collections::hash_map::Entry;

            // If there is a constant pool and has the term
            if let Some(entry) = self
                .const_pool
                .as_ref()
                .and_then(|c_pool| c_pool.terms.get(&term))
            {
                entry.clone()
            } else {
                match self.dyn_pool.terms.entry(term) {
                    Entry::Occupied(occupied_entry) => occupied_entry.get().clone(),
                    Entry::Vacant(vacant_entry) => {
                        let term = vacant_entry.key().clone();
                        let t = vacant_entry.insert(Rc::new(term)).clone();
                        self.dyn_pool.compute_sort(&t);
                        t
                    }
                }
            }
        }

        /// Takes a vector of terms and calls `add_term` on each.
        fn add_all(&mut self, terms: Vec<Term>) -> Vec<Rc<Term>> {
            terms.into_iter().map(|t| self.add(t)).collect()
        }

        /// Returns the sort of this term. For operations and application terms, this method assumes
        /// that the arguments' sorts have already been checked, and are correct. If `term` is itself a
        /// sort, this simply returns that sort.
        fn sort(&self, term: &Rc<Term>) -> &Sort {
            if let Some(sort) = self.dyn_pool.sorts_cache.get(term) {
                sort
            } else {
                &self.const_pool.as_ref().unwrap().sorts_cache[term]
            }
        }

        fn free_vars<'s, 't: 's>(&'s mut self, term: &'t Rc<Term>) -> &AHashSet<Rc<Term>> {
            fn internal<'d: 't, 'c: 'd, 't>(
                dyn_pool: &'d mut TermPool,
                const_pool: &'c Option<Arc<TermPool>>,
                term: &'t Rc<Term>,
            ) -> &'t AHashSet<Rc<Term>> {
                // Here, I would like to do
                // ```
                // if let Some(vars) = self.free_vars_cache.get(term) {
                //     return vars;
                // }
                // ```
                // However, because of a limitation in the borrow checker, the compiler thinks that
                // this immutable borrow of `cache` has to live until the end of the function, even
                // though the code immediately returns. This would stop me from mutating `cache` in the
                // rest of the function. Because of that, I have to check if the hash map contains
                // `term` as a key, and then get the value associated with it, meaning I have to access
                // the hash map twice, which is a bit slower. This is an example of problem case #3
                // from the non-lexical lifetimes RFC:
                // https://github.com/rust-lang/rfcs/blob/master/text/2094-nll.md
                if dyn_pool.free_vars_cache.contains_key(term) {
                    return dyn_pool.free_vars_cache.get(term).unwrap();
                }
<<<<<<< HEAD
                if let Some(pool) = const_pool {
                    if let Some(set) = pool.free_vars_cache.get(term) {
                        return set;
                    }
                }
                let set = match term.as_ref() {
                    Term::App(f, args) => {
                        let mut set = internal(dyn_pool, const_pool, f).clone();
                        for a in args {
                            set.extend(internal(dyn_pool, const_pool, a).iter().cloned());
                        }
                        set
                    }
                    Term::Op(_, args) => {
                        let mut set = AHashSet::new();
                        for a in args {
                            set.extend(internal(dyn_pool, const_pool, a).iter().cloned());
                        }
                        set
                    }
                    Term::Quant(_, bindings, inner) | Term::Lambda(bindings, inner) => {
                        let mut vars = internal(dyn_pool, const_pool, inner).clone();
                        for bound_var in bindings {
                            let term = MergedPool::add_by_ref(
                                dyn_pool,
                                const_pool,
                                bound_var.clone().into(),
                            );
                            vars.remove(&term);
                        }
                        vars
                    }
                    Term::Let(bindings, inner) => {
                        let mut vars = internal(dyn_pool, const_pool, inner).clone();
                        for (var, value) in bindings {
                            let sort = Term::Sort(
                                MergedPool::sort_by_ref(dyn_pool, const_pool, value).clone(),
                            );
                            let sort = MergedPool::add_by_ref(dyn_pool, const_pool, sort);
                            let term = MergedPool::add_by_ref(
                                dyn_pool,
                                const_pool,
                                (var.clone(), sort).into(),
                            );
                            vars.remove(&term);
                        }
                        vars
                    }
                    Term::Choice(bound_var, inner) => {
                        let mut vars = internal(dyn_pool, const_pool, inner).clone();
                        let term =
                            MergedPool::add_by_ref(dyn_pool, const_pool, bound_var.clone().into());
                        vars.remove(&term);
                        vars
                    }
                    Term::Terminal(Terminal::Var(Identifier::Simple(_), _)) => {
                        let mut set = AHashSet::with_capacity(1);
                        set.insert(term.clone());
                        set
                    }
                    Term::Terminal(_) | Term::Sort(_) => AHashSet::new(),
                };
                dyn_pool.free_vars_cache.insert(term.clone(), set);
                dyn_pool.free_vars_cache.get(term).unwrap()
            }

            internal(&mut self.dyn_pool, &self.const_pool, term)
        }
=======
                vars
            }
            Term::Choice(bound_var, inner) => {
                let mut vars = self.free_vars(inner).clone();
                let term = self.add(bound_var.clone().into());
                vars.remove(&term);
                vars
            }
            Term::Var(..) => {
                let mut set = AHashSet::with_capacity(1);
                set.insert(term.clone());
                set
            }
            Term::Const(_) | Term::Sort(_) => AHashSet::new(),
        };
        self.free_vars_cache.insert(term.clone(), set);
        self.free_vars_cache.get(term).unwrap()
>>>>>>> c6e5df0e
    }
}<|MERGE_RESOLUTION|>--- conflicted
+++ resolved
@@ -1,50 +1,47 @@
-<<<<<<< HEAD
+//! This module implements `TermPool`, a structure that stores terms and implements hash consing.
+
+use super::{Rc, Sort, Term};
+use ahash::AHashSet;
+
 #[cfg(not(feature = "thread-safety"))]
 pub type TermPool = SingleThreadPool::TermPool;
 
 #[cfg(feature = "thread-safety")]
 pub type TermPool = MultiThreadPool::MergedPool;
 
-use super::{Rc, Sort, Term};
-use ahash::AHashSet;
-
 pub trait TPool {
+    /// Returns the term corresponding to the boolean constant `true`.
     fn bool_true(&self) -> Rc<Term>;
+    /// Returns the term corresponding to the boolean constant `false`.
     fn bool_false(&self) -> Rc<Term>;
+    /// Returns the term corresponding to the boolean constant determined by `value`.
     fn bool_constant(&self, value: bool) -> Rc<Term>;
+    /// Takes a term and returns a possibly newly allocated `Rc` that references it.
+    ///
+    /// If the term was not originally in the term pool, it is added to it. Otherwise, this method
+    /// just returns an `Rc` pointing to the existing allocation. This method also computes the
+    /// term's sort, and adds it to the sort cache.
     fn add(&mut self, term: Term) -> Rc<Term>;
+    /// Takes a vector of terms and calls [`TermPool::add`] on each.
     fn add_all(&mut self, terms: Vec<Term>) -> Vec<Rc<Term>>;
+    /// Returns the sort of the given term.
+    ///
+    /// This method assumes that the sorts of any subterms have already been checked, and are
+    /// correct. If `term` is itself a sort, this simply returns that sort.
     fn sort(&self, term: &Rc<Term>) -> &Sort;
+    /// Returns an `AHashSet` containing all the free variables in the given term.
+    ///
+    /// This method uses a cache, so there is no additional cost to computing the free variables of
+    /// a term multiple times.
     fn free_vars<'s, 't: 's>(&'s mut self, term: &'t Rc<Term>) -> &AHashSet<Rc<Term>>;
-=======
-//! This module implements `TermPool`, a structure that stores terms and implements hash consing.
-
-use super::{Constant, Rc, Sort, Term};
-use ahash::{AHashMap, AHashSet};
-
-/// A structure to store and manage all allocated terms.
-///
-/// You can add a `Term` to the pool using [`TermPool::add`], which will return an `Rc<Term>`. This
-/// struct ensures that, if two equal terms are added to a pool, they will be in the same
-/// allocation. This invariant allows terms to be safely compared and hashed by reference, instead
-/// of by value (see [`Rc`]).
-///
-/// This struct also provides other utility methods, like computing the sort of a term (see
-/// [`TermPool::sort`]) or its free variables (see [`TermPool::free_vars`]).
-pub struct TermPool {
-    /// A map of the terms in the pool.
-    pub(crate) terms: AHashMap<Term, Rc<Term>>,
-    free_vars_cache: AHashMap<Rc<Term>, AHashSet<Rc<Term>>>,
-    sorts_cache: AHashMap<Rc<Term>, Sort>,
-    bool_true: Rc<Term>,
-    bool_false: Rc<Term>,
->>>>>>> c6e5df0e
 }
 
 #[allow(non_snake_case, dead_code)]
 pub mod SingleThreadPool {
+    use crate::ast::Constant;
+
     use super::{
-        super::{Identifier, Rc, Sort, Term, Terminal},
+        super::{Rc, Sort, Term},
         TPool,
     };
     use ahash::{AHashMap, AHashSet};
@@ -60,6 +57,7 @@
     /// [`TermPool::sort`]) or its free variables (see [`TermPool::free_vars`]).
     #[derive(Clone)]
     pub struct TermPool {
+        /// A map of the terms in the pool.
         pub(crate) terms: AHashMap<Term, Rc<Term>>,
         pub(super) free_vars_cache: AHashMap<Rc<Term>, AHashSet<Rc<Term>>>,
         pub(super) sorts_cache: AHashMap<Rc<Term>, Sort>,
@@ -67,7 +65,6 @@
         pub(super) bool_false: Rc<Term>,
     }
 
-<<<<<<< HEAD
     impl Default for TermPool {
         fn default() -> Self {
             Self::new()
@@ -82,15 +79,8 @@
             let mut sorts_cache = AHashMap::new();
             let bool_sort = Self::add_term_to_map(&mut terms, Term::Sort(Sort::Bool));
 
-            let [bool_true, bool_false] = ["true", "false"].map(|b| {
-                Self::add_term_to_map(
-                    &mut terms,
-                    Term::Terminal(Terminal::Var(
-                        Identifier::Simple(b.into()),
-                        bool_sort.clone(),
-                    )),
-                )
-            });
+            let [bool_true, bool_false] = ["true", "false"]
+                .map(|b| Self::add_term_to_map(&mut terms, Term::new_var(b, bool_sort.clone())));
 
             sorts_cache.insert(bool_false.clone(), Sort::Bool);
             sorts_cache.insert(bool_true.clone(), Sort::Bool);
@@ -126,12 +116,12 @@
             }
 
             let result = match term.as_ref() {
-                Term::Terminal(t) => match t {
-                    Terminal::Integer(_) => Sort::Int,
-                    Terminal::Real(_) => Sort::Real,
-                    Terminal::String(_) => Sort::String,
-                    Terminal::Var(_, sort) => sort.as_sort().unwrap().clone(),
+                Term::Const(c) => match c {
+                    Constant::Integer(_) => Sort::Int,
+                    Constant::Real(_) => Sort::Real,
+                    Constant::String(_) => Sort::String,
                 },
+                Term::Var(_, sort) => sort.as_sort().unwrap().clone(),
                 Term::Op(op, args) => match op {
                     Operator::Not
                     | Operator::Implies
@@ -181,62 +171,18 @@
             };
             self.sorts_cache.insert(term.clone(), result);
             &self.sorts_cache[term]
-=======
-impl TermPool {
-    /// Constructs a new `TermPool`. This new pool will already contain the boolean constants `true`
-    /// and `false`, as well as the `Bool` sort.
-    pub fn new() -> Self {
-        let mut terms = AHashMap::new();
-        let mut sorts_cache = AHashMap::new();
-        let bool_sort = Self::add_term_to_map(&mut terms, Term::Sort(Sort::Bool));
-
-        let [bool_true, bool_false] = ["true", "false"]
-            .map(|b| Self::add_term_to_map(&mut terms, Term::new_var(b, bool_sort.clone())));
-
-        sorts_cache.insert(bool_false.clone(), Sort::Bool);
-        sorts_cache.insert(bool_true.clone(), Sort::Bool);
-        sorts_cache.insert(bool_sort, Sort::Bool);
-
-        Self {
-            terms,
-            free_vars_cache: AHashMap::new(),
-            sorts_cache,
-            bool_true,
-            bool_false,
-        }
-    }
-
-    /// Returns the term corresponding to the boolean constant `true`.
-    pub fn bool_true(&self) -> Rc<Term> {
-        self.bool_true.clone()
-    }
-
-    /// Returns the term corresponding to the boolean constant `false`.
-    pub fn bool_false(&self) -> Rc<Term> {
-        self.bool_false.clone()
-    }
-
-    /// Returns the term corresponding to the boolean constant determined by `value`.
-    pub fn bool_constant(&self, value: bool) -> Rc<Term> {
-        match value {
-            true => self.bool_true(),
-            false => self.bool_false(),
->>>>>>> c6e5df0e
         }
     }
 
     impl TPool for TermPool {
-        /// Return the term corresponding to the boolean constant `true`.
         fn bool_true(&self) -> Rc<Term> {
             self.bool_true.clone()
         }
 
-        /// Return the term corresponding to the boolean constant `false`.
         fn bool_false(&self) -> Rc<Term> {
             self.bool_false.clone()
         }
 
-        /// Return the term corresponding to the boolean constant determined by `value`.
         fn bool_constant(&self, value: bool) -> Rc<Term> {
             match value {
                 true => self.bool_true(),
@@ -244,34 +190,20 @@
             }
         }
 
-        /// Takes a term and returns a possibly newly allocated `Rc` that references it.
-        ///
-        /// If the term was not originally in the term pool, it is added to it. Otherwise, this method
-        /// just returns an `Rc` pointing to the existing allocation. This method also computes the
-        /// term's sort, and adds it to the sort cache.
         fn add(&mut self, term: Term) -> Rc<Term> {
             let term = Self::add_term_to_map(&mut self.terms, term);
             self.compute_sort(&term);
             term
         }
 
-        /// Takes a vector of terms and calls [`TermPool::add`] on each.
         fn add_all(&mut self, terms: Vec<Term>) -> Vec<Rc<Term>> {
             terms.into_iter().map(|t| self.add(t)).collect()
         }
 
-        /// Returns the sort of the given term.
-        ///
-        /// This method assumes that the sorts of any subterms have already been checked, and are
-        /// correct. If `term` is itself a sort, this simply returns that sort.
         fn sort(&self, term: &Rc<Term>) -> &Sort {
             &self.sorts_cache[term]
         }
 
-        /// Returns an `AHashSet` containing all the free variables in the given term.
-        ///
-        /// This method uses a cache, so there is no additional cost to computing the free variables of
-        /// a term multiple times.
         fn free_vars<'s, 't: 's>(&'s mut self, term: &'t Rc<Term>) -> &AHashSet<Rc<Term>> {
             // Here, I would like to do
             // ```
@@ -329,12 +261,12 @@
                     vars.remove(&term);
                     vars
                 }
-                Term::Terminal(Terminal::Var(Identifier::Simple(_), _)) => {
+                Term::Var(..) => {
                     let mut set = AHashSet::with_capacity(1);
                     set.insert(term.clone());
                     set
                 }
-                Term::Terminal(_) | Term::Sort(_) => AHashSet::new(),
+                Term::Const(_) | Term::Sort(_) => AHashSet::new(),
             };
             self.free_vars_cache.insert(term.clone(), set);
             self.free_vars_cache.get(term).unwrap()
@@ -344,7 +276,7 @@
 
 #[allow(non_snake_case, dead_code)]
 mod MultiThreadPool {
-    use super::super::{Identifier, Rc, Sort, Term, Terminal};
+    use super::super::{Rc, Sort, Term};
     use super::SingleThreadPool::{self, TermPool};
     use super::TPool;
     use ahash::AHashSet;
@@ -360,7 +292,9 @@
     /// This struct also provides other utility methods, like computing the sort of a term (see
     /// [`TermPool::sort`]) or its free variables (see [`TermPool::free_vars`]).
     pub struct MergedPool {
+        /// Term pool that stores only dynamic terms (generated after the proof parsing)
         pub(crate) dyn_pool: TermPool,
+        /// Term pool that stores a constant amount of terms (all the terms generated by the parser)
         pub(crate) const_pool: Option<Arc<TermPool>>,
     }
 
@@ -394,7 +328,6 @@
         ) -> Rc<Term> {
             use std::collections::hash_map::Entry;
 
-<<<<<<< HEAD
             // If there is a constant pool and has the term
             if let Some(entry) = const_pool
                 .as_ref()
@@ -409,42 +342,6 @@
                         let t = vacant_entry.insert(Rc::new(term)).clone();
                         dyn_pool.compute_sort(&t);
                         t
-=======
-    /// Computes the sort of a term and adds it to the sort cache.
-    fn compute_sort<'a, 'b: 'a>(&'a mut self, term: &'b Rc<Term>) -> &'a Sort {
-        use super::Operator;
-
-        if self.sorts_cache.contains_key(term) {
-            return &self.sorts_cache[term];
-        }
-
-        let result = match term.as_ref() {
-            Term::Const(c) => match c {
-                Constant::Integer(_) => Sort::Int,
-                Constant::Real(_) => Sort::Real,
-                Constant::String(_) => Sort::String,
-            },
-            Term::Var(_, sort) => sort.as_sort().unwrap().clone(),
-            Term::Op(op, args) => match op {
-                Operator::Not
-                | Operator::Implies
-                | Operator::And
-                | Operator::Or
-                | Operator::Xor
-                | Operator::Equals
-                | Operator::Distinct
-                | Operator::LessThan
-                | Operator::GreaterThan
-                | Operator::LessEq
-                | Operator::GreaterEq
-                | Operator::IsInt => Sort::Bool,
-                Operator::Ite => self.compute_sort(&args[1]).clone(),
-                Operator::Add | Operator::Sub | Operator::Mult => {
-                    if args.iter().any(|a| *self.compute_sort(a) == Sort::Real) {
-                        Sort::Real
-                    } else {
-                        Sort::Int
->>>>>>> c6e5df0e
                     }
                 }
             }
@@ -464,7 +361,6 @@
         }
     }
 
-<<<<<<< HEAD
     impl TPool for MergedPool {
         fn bool_true(&self) -> Rc<Term> {
             self.const_pool.as_ref().unwrap().bool_true.clone()
@@ -478,42 +374,9 @@
             match value {
                 true => self.bool_true(),
                 false => self.bool_false(),
-=======
-    /// Returns an `AHashSet` containing all the free variables in the given term.
-    ///
-    /// This method uses a cache, so there is no additional cost to computing the free variables of
-    /// a term multiple times.
-    pub fn free_vars(&mut self, term: &Rc<Term>) -> &AHashSet<Rc<Term>> {
-        // Here, I would like to do
-        // ```
-        // if let Some(vars) = self.free_vars_cache.get(term) {
-        //     return vars;
-        // }
-        // ```
-        // However, because of a limitation in the borrow checker, the compiler thinks that
-        // this immutable borrow of `cache` has to live until the end of the function, even
-        // though the code immediately returns. This would stop me from mutating `cache` in the
-        // rest of the function. Because of that, I have to check if the hash map contains
-        // `term` as a key, and then get the value associated with it, meaning I have to access
-        // the hash map twice, which is a bit slower. This is an example of problem case #3
-        // from the non-lexical lifetimes RFC:
-        // https://github.com/rust-lang/rfcs/blob/master/text/2094-nll.md
-        if self.free_vars_cache.contains_key(term) {
-            return self.free_vars_cache.get(term).unwrap();
-        }
-        let set = match term.as_ref() {
-            Term::App(f, args) => {
-                let mut set = self.free_vars(f).clone();
-                for a in args {
-                    set.extend(self.free_vars(a).iter().cloned());
-                }
-                set
->>>>>>> c6e5df0e
-            }
-        }
-
-        /// Takes a term and returns an `Rc` referencing it. If the term was not originally in the
-        /// terms hash map, it is added to it. This also adds the term's sort to the sort cache.
+            }
+        }
+
         fn add(&mut self, term: Term) -> Rc<Term> {
             use std::collections::hash_map::Entry;
 
@@ -537,14 +400,10 @@
             }
         }
 
-        /// Takes a vector of terms and calls `add_term` on each.
         fn add_all(&mut self, terms: Vec<Term>) -> Vec<Rc<Term>> {
             terms.into_iter().map(|t| self.add(t)).collect()
         }
 
-        /// Returns the sort of this term. For operations and application terms, this method assumes
-        /// that the arguments' sorts have already been checked, and are correct. If `term` is itself a
-        /// sort, this simply returns that sort.
         fn sort(&self, term: &Rc<Term>) -> &Sort {
             if let Some(sort) = self.dyn_pool.sorts_cache.get(term) {
                 sort
@@ -576,7 +435,6 @@
                 if dyn_pool.free_vars_cache.contains_key(term) {
                     return dyn_pool.free_vars_cache.get(term).unwrap();
                 }
-<<<<<<< HEAD
                 if let Some(pool) = const_pool {
                     if let Some(set) = pool.free_vars_cache.get(term) {
                         return set;
@@ -632,12 +490,12 @@
                         vars.remove(&term);
                         vars
                     }
-                    Term::Terminal(Terminal::Var(Identifier::Simple(_), _)) => {
+                    Term::Var(..) => {
                         let mut set = AHashSet::with_capacity(1);
                         set.insert(term.clone());
                         set
                     }
-                    Term::Terminal(_) | Term::Sort(_) => AHashSet::new(),
+                    Term::Const(_) | Term::Sort(_) => AHashSet::new(),
                 };
                 dyn_pool.free_vars_cache.insert(term.clone(), set);
                 dyn_pool.free_vars_cache.get(term).unwrap()
@@ -645,24 +503,5 @@
 
             internal(&mut self.dyn_pool, &self.const_pool, term)
         }
-=======
-                vars
-            }
-            Term::Choice(bound_var, inner) => {
-                let mut vars = self.free_vars(inner).clone();
-                let term = self.add(bound_var.clone().into());
-                vars.remove(&term);
-                vars
-            }
-            Term::Var(..) => {
-                let mut set = AHashSet::with_capacity(1);
-                set.insert(term.clone());
-                set
-            }
-            Term::Const(_) | Term::Sort(_) => AHashSet::new(),
-        };
-        self.free_vars_cache.insert(term.clone(), set);
-        self.free_vars_cache.get(term).unwrap()
->>>>>>> c6e5df0e
     }
 }