--- conflicted
+++ resolved
@@ -30,1089 +30,5 @@
 pub use substitution::{Substitution, SubstitutionError};
 pub use term::{Binder, BindingList, Constant, Operator, ParamOperator, Sort, SortedVar, Term};
 
-<<<<<<< HEAD
-pub(crate) use polyeq::{Polyeq, PolyeqComparator};
-
-use crate::checker::error::CheckerError;
-use indexmap::IndexSet;
-use rug::Integer;
-use rug::Rational;
-use std::{hash::Hash, ops::Deref};
-
-/// The prelude of an SMT-LIB problem instance.
-///
-/// This stores the sort declarations, function declarations and the problem's logic string.
-#[derive(Debug, Clone, Default)]
-pub struct ProblemPrelude {
-    /// The sort declarations, each represented by its name and arity.
-    pub(crate) sort_declarations: Vec<(String, usize)>,
-
-    /// The function declarations, each represented by its name and body.
-    pub(crate) function_declarations: Vec<(String, Rc<Term>)>,
-
-    /// The problem's logic string, if it exists.
-    pub(crate) logic: Option<String>,
-}
-
-/// A proof in the Alethe format.
-#[derive(Debug, Clone)]
-pub struct Proof {
-    /// The proof's premises.
-    ///
-    /// Those are the terms introduced in the original problem's `assert` commands.
-    pub premises: IndexSet<Rc<Term>>,
-
-    /// The proof commands.
-    pub commands: Vec<ProofCommand>,
-}
-
-impl Proof {
-    /// Returns an iterator over the proof commands. See [`ProofIter`].
-    pub fn iter(&self) -> ProofIter {
-        ProofIter::new(&self.commands)
-    }
-}
-
-/// A proof command.
-#[derive(Debug, Clone, PartialEq)]
-pub enum ProofCommand {
-    /// An `assume` command.
-    Assume { id: String, term: Rc<Term> },
-
-    /// A `step` command.
-    Step(ProofStep),
-
-    /// A subproof.
-    Subproof(Subproof),
-}
-
-impl ProofCommand {
-    /// Returns the unique id of this command.
-    ///
-    /// For subproofs, this is the id of the last step in the subproof.
-    pub fn id(&self) -> &str {
-        match self {
-            ProofCommand::Assume { id, .. } => id,
-            ProofCommand::Step(s) => &s.id,
-            ProofCommand::Subproof(s) => s.commands.last().unwrap().id(),
-        }
-    }
-
-    /// Returns the clause of this command.
-    ///
-    /// For `assume` commands, this is a unit clause containing the assumed term; for steps, it's
-    /// the conclusion clause; and for subproofs, it's the conclusion clause of the last step in the
-    /// subproof.
-    pub fn clause(&self) -> &[Rc<Term>] {
-        match self {
-            ProofCommand::Assume { id: _, term } => std::slice::from_ref(term),
-            ProofCommand::Step(ProofStep { clause, .. }) => clause,
-            ProofCommand::Subproof(s) => s.commands.last().unwrap().clause(),
-        }
-    }
-
-    /// Returns `true` if the command is an `assume` command.
-    pub fn is_assume(&self) -> bool {
-        matches!(self, ProofCommand::Assume { .. })
-    }
-
-    /// Returns `true` if the command is a `step` command.
-    pub fn is_step(&self) -> bool {
-        matches!(self, ProofCommand::Step(_))
-    }
-
-    /// Returns `true` if the command is a subproof.
-    pub fn is_subproof(&self) -> bool {
-        matches!(self, ProofCommand::Subproof(_))
-    }
-}
-
-/// A `step` command.
-#[derive(Debug, Clone, PartialEq, Eq)]
-pub struct ProofStep {
-    /// The step id.
-    pub id: String,
-
-    /// The conclusion clause.
-    pub clause: Vec<Rc<Term>>,
-
-    /// The rule used by the step.
-    pub rule: String,
-
-    /// The premises of the step, given via the `:premises` attribute.
-    ///
-    /// Each premise references a command, indexed using two indices: The first indicates the depth
-    /// of the subproof where the command is located, in the stack of currently open subproofs. The
-    /// second is the index of the command in that subproof.
-    pub premises: Vec<(usize, usize)>,
-
-    /// The step arguments, given via the `:args` attribute.
-    pub args: Vec<ProofArg>,
-
-    /// The local premises that this step discharges, given via the `:discharge` attribute, and
-    /// indexed similarly to premises.
-    pub discharge: Vec<(usize, usize)>,
-}
-
-/// A subproof.
-///
-/// Subproofs are started by `anchor` commands, and contain a series of steps, possibly including
-/// nested subproofs. A subproof must end in a `step`, which is indicated in the anchor via the
-/// `:step` attribute.
-#[derive(Debug, Clone, PartialEq, Default)]
-pub struct Subproof {
-    /// The proof commands inside the subproof.
-    pub commands: Vec<ProofCommand>,
-
-    /// The arguments of the subproof.
-    ///
-    /// They can be either a variable declaration, of the form `(<symbol> <sort>)`, or an
-    /// assignment, of the form `(:= <symbol> <term>)`.
-    pub args: Vec<AnchorArg>,
-
-    /// Subproof id used for context hashing purposes.
-    pub context_id: usize,
-}
-
-/// An argument for a `step` command.
-#[derive(Debug, Clone, PartialEq, Eq)]
-pub enum ProofArg {
-    /// An argument that is just a term.
-    Term(Rc<Term>),
-
-    /// An argument of the form `(:= <symbol> <term>)`.
-    Assign(String, Rc<Term>),
-}
-
-impl ProofArg {
-    /// If this argument is a "term style" argument, extracts that term from it. Otherwise, returns
-    /// an error.
-    pub fn as_term(&self) -> Result<&Rc<Term>, CheckerError> {
-        match self {
-            ProofArg::Term(t) => Ok(t),
-            ProofArg::Assign(s, t) => Err(CheckerError::ExpectedTermStyleArg(s.clone(), t.clone())),
-        }
-    }
-
-    /// If this argument is an "assign style" argument, extracts the variable name and the value
-    /// term from it. Otherwise, returns an error.
-    pub fn as_assign(&self) -> Result<(&String, &Rc<Term>), CheckerError> {
-        match self {
-            ProofArg::Assign(s, t) => Ok((s, t)),
-            ProofArg::Term(t) => Err(CheckerError::ExpectedAssignStyleArg(t.clone())),
-        }
-    }
-}
-
-/// An argument for an `anchor` command.
-#[derive(Debug, Clone, PartialEq)]
-pub enum AnchorArg {
-    /// A "variable declaration" style argument, of the form `(<symbol> <sort>)`.
-    Variable(SortedVar),
-
-    /// An "assignment" style argument, of the form `(:= (<symbol> <sort>) <term>)`.
-    Assign(SortedVar, Rc<Term>),
-}
-
-impl AnchorArg {
-    /// Returns `Some` if the anchor arg is a "variable" style argument.
-    pub fn as_variable(&self) -> Option<&SortedVar> {
-        match self {
-            AnchorArg::Variable(v) => Some(v),
-            AnchorArg::Assign(_, _) => None,
-        }
-    }
-
-    /// Returns `true` if the anchor arg is a "variable" style argument.
-    pub fn is_variable(&self) -> bool {
-        matches!(self, Self::Variable(_))
-    }
-
-    /// Returns `Some` if the anchor arg is an "assignment" style argument.
-    pub fn as_assign(&self) -> Option<(&String, &Rc<Term>)> {
-        match self {
-            AnchorArg::Variable(_) => None,
-            AnchorArg::Assign((name, _), value) => Some((name, value)),
-        }
-    }
-
-    /// Returns `true` if the anchor arg is an "assignment" style argument.
-    pub fn is_assign(&self) -> bool {
-        matches!(self, Self::Assign(..))
-    }
-}
-
-/// The operator of an operation term.
-#[derive(Debug, Clone, Copy, PartialEq, Eq, Hash)]
-pub enum Operator {
-    /// The `true` boolean constant.
-    True,
-
-    /// The `false` boolean constant.
-    False,
-
-    // Logic
-    /// The `not` operator.
-    Not,
-
-    /// The `=>` operator.
-    Implies,
-
-    /// The `and` operator.
-    And,
-
-    /// The `or` operator.
-    Or,
-
-    /// The `xor` operator.
-    Xor,
-
-    /// The `=` operator.
-    Equals,
-
-    /// The `distinct` operator.
-    Distinct,
-
-    /// The `ite` operator.
-    Ite,
-
-    // Arithmetic
-    /// The `+` operator.
-    Add,
-
-    /// The `-` operator.
-    Sub,
-
-    /// The `*` operator.
-    Mult,
-
-    /// The `div` operator.
-    IntDiv,
-
-    /// The `/` operator.
-    RealDiv,
-
-    /// The `mod` operator.
-    Mod,
-
-    /// The `abs` operator.
-    Abs,
-
-    /// The `<` operator.
-    LessThan,
-
-    /// The `>` operator.
-    GreaterThan,
-
-    /// The `<=` operator.
-    LessEq,
-
-    /// The `>=` operator.
-    GreaterEq,
-
-    /// The `to_real` operator.
-    ToReal,
-
-    /// The `to_int` operator.
-    ToInt,
-
-    /// The `is_int` operator.
-    IsInt,
-
-    // Arrays
-    /// The `select` operator.
-    Select,
-
-    /// The `store` operator.
-    Store,
-
-    // Strings
-    /// The `str.++` operator.
-    StrConcat,
-
-    /// The `str.len` operator.
-    StrLen,
-
-    /// The `str.<` operator.
-    StrLessThan,
-
-    /// The `str.<=` operator.
-    StrLessEq,
-
-    /// The `str.at` operator.
-    CharAt,
-
-    /// The `str.substr` operator.
-    Substring,
-
-    /// The `str.prefixof` operator.
-    PrefixOf,
-
-    /// The `str.suffixof` operator.
-    SuffixOf,
-
-    /// The `str.contains` operator.
-    Contains,
-
-    /// The `str.indexof` operator.
-    IndexOf,
-
-    /// The `str.replace` operator.
-    Replace,
-
-    /// The `str.replace_all` operator.
-    ReplaceAll,
-
-    /// The `str.replace_re` operator.
-    ReplaceRe,
-
-    /// The `str.replace_re_all` operator.
-    ReplaceReAll,
-
-    /// The `str.is_digit` operator.
-    StrIsDigit,
-
-    /// The `str.to_code` operator.
-    StrToCode,
-
-    /// The `str.from_code` operator.
-    StrFromCode,
-
-    /// The `str.to_int` operator.
-    StrToInt,
-
-    /// The `str.from_int` operator.
-    StrFromInt,
-
-    // Regular Expressions
-    /// The `str.to_re` operator.
-    StrToRe,
-
-    /// The `str.in_re` operator.
-    StrInRe,
-
-    /// The `re.none` operator.
-    ReNone,
-
-    /// The `re.all` operator.
-    ReAll,
-
-    /// The `re.allchar` operator.
-    ReAllChar,
-
-    /// The `re.++` operator.
-    ReConcat,
-
-    /// The `re.union` operator.
-    ReUnion,
-
-    /// The `re.inter` operator.
-    ReIntersection,
-
-    /// The `re.*` operator.
-    ReKleeneClosure,
-
-    /// The `re.comp` operator.
-    ReComplement,
-
-    /// The `re.diff` operator.
-    ReDiff,
-
-    /// The `re.+` operator.
-    ReKleeneCross,
-
-    /// The `re.opt` operator.
-    ReOption,
-
-    /// The `re.range` operator.
-    ReRange,
-
-    // BV operators (unary)
-    BvNot,
-    BvNeg,
-    // BV operators (binary, left-assoc)
-    BvAnd,
-    BvOr,
-    BvAdd,
-    BvMul,
-    // BV operators (binary)
-    BvUDiv,
-    BvURem,
-    BvShl,
-    BvLShr,
-    BvULt,
-
-    BvConcat,
-    BvNAnd,
-    BvNOr,
-    BvXor,
-    BvXNor,
-    BvComp,
-    BvSub,
-    BvSDiv,
-    BvSRem,
-    BvSMod,
-    BvAShr,
-
-    BvULe,
-    BvUGt,
-    BvUGe,
-    BvSLt,
-    BvSLe,
-    BvSGt,
-    BvSGe,
-    BvBbTerm,
-
-    // Misc.
-    /// The `rare-list` operator, used to represent RARE lists.
-    RareList,
-
-    //Clauses
-    Cl,
-    Delete
-}
-
-#[derive(Debug, Clone, Copy, PartialEq, Eq, Hash)]
-pub enum ParamOperator {
-    // Indexed operators
-    BvExtract,
-    BvBitOf,
-    ZeroExtend,
-    SignExtend,
-    BvConst,
-
-    RePower,
-    ReLoop,
-
-    // Qualified operators
-    ArrayConst,
-}
-
-impl_str_conversion_traits!(ParamOperator {
-    BvExtract: "extract",
-    BvBitOf: "bit_of",
-    ZeroExtend: "zero_extend",
-    SignExtend: "sign_extend",
-    BvConst: "bv",
-
-    RePower: "re.^",
-    ReLoop: "re.loop",
-
-    ArrayConst: "const",
-});
-
-impl_str_conversion_traits!(Operator {
-    True: "true",
-    False: "false",
-
-    Not: "not",
-    Implies: "=>",
-    And: "and",
-    Or: "or",
-    Xor: "xor",
-    Equals: "=",
-    Distinct: "distinct",
-    Ite: "ite",
-
-    Add: "+",
-    Sub: "-",
-    Mult: "*",
-    IntDiv: "div",
-    RealDiv: "/",
-    Mod: "mod",
-    Abs: "abs",
-    LessThan: "<",
-    GreaterThan: ">",
-    LessEq: "<=",
-    GreaterEq: ">=",
-    ToReal: "to_real",
-    ToInt: "to_int",
-    IsInt: "is_int",
-
-    Select: "select",
-    Store: "store",
-
-    StrConcat: "str.++",
-    StrLen: "str.len",
-    StrLessThan: "str.<",
-    StrLessEq: "str.<=",
-    CharAt: "str.at",
-    Substring: "str.substr",
-    PrefixOf: "str.prefixof",
-    SuffixOf: "str.suffixof",
-    Contains: "str.contains",
-    IndexOf: "str.indexof",
-    Replace: "str.replace",
-    ReplaceAll: "str.replace_all",
-    ReplaceRe: "str.replace_re",
-    ReplaceReAll: "str.replace_re_all",
-    StrIsDigit: "str.is_digit",
-    StrToCode: "str.to_code",
-    StrFromCode: "str.from_code",
-    StrToInt: "str.to_int",
-    StrFromInt: "str.from_int",
-
-    StrToRe: "str.to_re",
-    StrInRe: "str.in_re",
-    ReNone: "re.none",
-    ReAll: "re.all",
-    ReAllChar: "re.allchar",
-    ReConcat: "re.++",
-    ReUnion: "re.union",
-    ReIntersection: "re.inter",
-    ReKleeneClosure: "re.*",
-    ReComplement: "re.comp",
-    ReDiff: "re.diff",
-    ReKleeneCross: "re.+",
-    ReOption: "re.opt",
-    ReRange: "re.range",
-    BvNot: "bvnot",
-    BvNeg: "bvneg",
-    BvAnd: "bvand",
-    BvOr: "bvor",
-    BvAdd: "bvadd",
-    BvMul: "bvmul",
-    BvUDiv: "bvudiv",
-    BvURem: "bvurem",
-    BvShl: "bvshl",
-    BvLShr: "bvlshr",
-    BvULt: "bvult",
-
-    BvConcat: "concat",
-    BvNAnd: "bvnand",
-    BvNOr: "bvnor",
-    BvXor: "bvxor",
-    BvXNor: "bvxnor",
-    BvComp: "bvcomp",
-    BvSub: "bvsub",
-    BvSDiv: "bvsdiv",
-    BvSRem: "bvsrem",
-    BvSMod: "bvsmod",
-    BvAShr: "bvashr",
-
-    BvULe: "bvule",
-    BvUGt: "bvugt",
-    BvUGe: "bvuge",
-    BvSLt: "bvslt",
-    BvSLe: "bvsle",
-    BvSGt: "bvsgt",
-    BvSGe: "bvsge",
-    BvBbTerm: "bbterm",
-
-    RareList: "rare-list",
-    Cl : "cl",
-    Delete: "@d"
-});
-
-/// A variable and an associated sort.
-pub type SortedVar = (String, Rc<Term>);
-
-/// The sort of a term.
-#[derive(Debug, Clone, PartialEq, Eq, Hash)]
-pub enum Sort {
-    /// A function sort.
-    ///
-    /// The last term indicates the return sort of the function. The remaining terms are the sorts
-    /// of the parameters of the function.
-    Function(Vec<Rc<Term>>),
-
-    /// A user-declared sort, from a `declare-sort` command.
-    ///
-    /// The associated string is the sort name, and the associated terms are the sort arguments for
-    /// this sort.
-    Atom(String, Vec<Rc<Term>>),
-
-    /// The `Bool` primitive sort.
-    Bool,
-
-    /// The `Int` primitive sort.
-    Int,
-
-    /// The `Real` primitive sort.
-    Real,
-
-    /// The `String` primitive sort.
-    String,
-
-    /// The `RegLan` primitive sort.
-    RegLan,
-
-    /// An `Array` sort.
-    ///
-    /// The two associated terms are the sort arguments for this sort.
-    Array(Rc<Term>, Rc<Term>),
-    ///  `BitVec` sort.
-    ///
-    /// The associated term is the BV width of this sort.
-    BitVec(Integer),
-
-    /// The sort of RARE lists.
-    RareList,
-
-    /// The sort of sorts.
-    Type,
-}
-
-/// A binder, either a quantifier (`forall` or `exists`), `choice`, or `lambda`.
-#[derive(Debug, Clone, Copy, PartialEq, Eq, Hash)]
-pub enum Binder {
-    /// The `forall` quantifier.
-    Forall,
-
-    /// The `exists` quantifier.
-    Exists,
-
-    /// The `choice` binder.
-    Choice,
-
-    /// The `lambda` binder.
-    Lambda,
-}
-
-impl std::ops::Not for Binder {
-    type Output = Self;
-
-    fn not(self) -> Self::Output {
-        match self {
-            Binder::Forall => Binder::Exists,
-            Binder::Exists => Binder::Forall,
-            _ => panic!("logical negation is only defined for quantifier binders"),
-        }
-    }
-}
-
-/// A list of bindings, where each binding is a variable associated with a term.
-///
-/// Depending on the context, it can be a "sort" binding list (like the ones present in quantifier
-/// terms) where the associated term of each variable is its sort; or a "value" binding list (like
-/// the ones present in `let` terms) where the associated term of each variable is its bound value.
-#[derive(Debug, Clone, PartialEq, Eq, Hash)]
-pub struct BindingList(pub Vec<SortedVar>);
-
-impl AsRef<[SortedVar]> for BindingList {
-    fn as_ref(&self) -> &[SortedVar] {
-        &self.0
-    }
-}
-
-impl Deref for BindingList {
-    type Target = Vec<SortedVar>;
-
-    fn deref(&self) -> &Self::Target {
-        &self.0
-    }
-}
-
-impl<'a> IntoIterator for &'a BindingList {
-    type Item = &'a SortedVar;
-
-    type IntoIter = std::slice::Iter<'a, SortedVar>;
-
-    fn into_iter(self) -> Self::IntoIter {
-        self.0.iter()
-    }
-}
-
-impl BindingList {
-    pub const EMPTY: &'static Self = &BindingList(Vec::new());
-}
-
-/// A term.
-///
-/// Many additional methods are implemented in [`Rc<Term>`].
-#[derive(Clone, PartialEq, Eq, Hash)]
-pub enum Term {
-    /// A constant term.
-    Const(Constant),
-
-    /// A variable, consisting of an identifier and a sort.
-    Var(String, Rc<Term>),
-
-    /// An application of a function to one or more terms.
-    App(Rc<Term>, Vec<Rc<Term>>),
-
-    /// An application of a bulit-in operator to one or more terms.
-    Op(Operator, Vec<Rc<Term>>),
-
-    /// A sort.
-    Sort(Sort),
-
-    /// A binder term. This can be either a quantifier term (`forall`/`exists`), a `choice` term, or
-    /// a `lambda` term.
-    Binder(Binder, BindingList, Rc<Term>),
-
-    /// A `let` binder term.
-    Let(BindingList, Rc<Term>),
-
-    /// A parameterized operation term, that is, an operation term whose operator receives extra
-    /// parameters.
-    ///
-    /// This can be either:
-    /// - An `indexed` operation term, that uses an indexed operator denoted by the `(_ ...)`
-    ///   syntax. In this case, the operator parameters must be constants.
-    /// - A `qualified` operation term, that uses a qualified operator denoted by the `(as ...)`
-    ///   syntax. In this case, the single operator parameter must be a sort.
-    ParamOp {
-        op: ParamOperator,
-        op_args: Vec<Rc<Term>>,
-        args: Vec<Rc<Term>>,
-    },
-}
-
-impl From<SortedVar> for Term {
-    fn from(var: SortedVar) -> Self {
-        Term::Var(var.0, var.1)
-    }
-}
-
-impl Term {
-    pub fn new_bool(value: impl Into<bool>) -> Self {
-        let op = match value.into() {
-            true => Operator::True,
-            false => Operator::False,
-        };
-        Term::Op(op, Vec::new())
-    }
-
-    /// Constructs a new integer term.
-    pub fn new_int(value: impl Into<Integer>) -> Self {
-        Term::Const(Constant::Integer(value.into()))
-    }
-
-    /// Constructs a new real term.
-    pub fn new_real(value: impl Into<Rational>) -> Self {
-        Term::Const(Constant::Real(value.into()))
-    }
-
-    /// Constructs a new string term.
-    pub fn new_string(value: impl Into<String>) -> Self {
-        Term::Const(Constant::String(value.into()))
-    }
-
-    /// Constructs a new bv term.
-    pub fn new_bv(value: impl Into<Integer>, widht: impl Into<Integer>) -> Self {
-        Term::Const(Constant::BitVec(value.into(), widht.into()))
-    }
-
-    /// Constructs a new variable term.
-    pub fn new_var(name: impl Into<String>, sort: Rc<Term>) -> Self {
-        Term::Var(name.into(), sort)
-    }
-
-    /// Returns the sort of this term. This does not make use of a cache --- if possible, prefer to
-    /// use `TermPool::sort`.
-    pub fn raw_sort(&self) -> Sort {
-        let mut pool = PrimitivePool::new();
-        let added = pool.add(self.clone());
-        pool.sort(&added).as_sort().unwrap().clone()
-    }
-
-    /// Returns `true` if the term is the empty String.
-    pub fn is_empty_string(&self) -> bool {
-        match self {
-            Term::Const(Constant::String(s)) => s.is_empty(),
-            _ => false,
-        }
-    }
-
-    /// Returns `true` if the term is an integer or real constant.
-    pub fn is_number(&self) -> bool {
-        matches!(self, Term::Const(Constant::Real(_) | Constant::Integer(_)))
-    }
-
-    /// Returns `true` if the term is an integer or real constant, or one such constant negated
-    /// with the `-` operator.
-    pub fn is_signed_number(&self) -> bool {
-        match match_term!((-x) = self) {
-            Some(x) => x.is_number(),
-            None => self.is_number(),
-        }
-    }
-
-    /// Tries to extract a `Rational` from a term. Returns `Some` if the term is an integer or real
-    /// constant.
-    pub fn as_number(&self) -> Option<Rational> {
-        match self {
-            Term::Const(Constant::Real(r)) => Some(r.clone()),
-            Term::Const(Constant::Integer(i)) => Some(i.clone().into()),
-            _ => None,
-        }
-    }
-
-    /// Tries to extract a `bool` from a term. Returns `Some` if the term is a boolean constant.
-    pub fn as_bool(&self) -> Option<bool> {
-        match self {
-            Term::Op(Operator::True, _) => Some(true),
-            Term::Op(Operator::False, _) => Some(false),
-            _ => None,
-        }
-    }
-
-    /// Tries to extract a `Integer` from a term. Returns `Some` if the term is an integer constant.
-    pub fn as_integer(&self) -> Option<Integer> {
-        match self {
-            Term::Const(Constant::Integer(i)) => Some(i.clone()),
-            _ => None,
-        }
-    }
-
-    /// Tries to extract a `Rational` from a term, allowing negative values represented with the
-    /// unary `-` operator. Returns `Some` if the term is an integer or real constant, or one such
-    /// constant negated with the `-` operator.
-    pub fn as_signed_number(&self) -> Option<Rational> {
-        match match_term!((-x) = self) {
-            Some(x) => x.as_number().map(|r| -r),
-            None => self.as_number(),
-        }
-    }
-
-    /// Tries to extract a `Integer` from a term, allowing negative values represented with the
-    /// unary `-` operator. Returns `Some` if the term is an integer constant, or one such
-    /// constant negated with the `-` operator.
-    pub fn as_signed_integer(&self) -> Option<Integer> {
-        match match_term!((-x) = self) {
-            Some(x) => x.as_integer().map(|r| -r),
-            None => self.as_integer(),
-        }
-    }
-
-    /// Tries to extract a `Rational` from a term, allowing fractions. This method will return
-    /// `Some` if the term is:
-    ///
-    /// - A real or integer constant
-    /// - An application of the `/` or `div` operators on two real or integer constants
-    /// - An application of the unary `-` operator on one of the two previous cases
-    pub fn as_fraction(&self) -> Option<Rational> {
-        fn as_unsigned_fraction(term: &Term) -> Option<Rational> {
-            match term {
-                Term::Op(Operator::IntDiv | Operator::RealDiv, args) if args.len() == 2 => {
-                    Some(args[0].as_signed_number()? / args[1].as_signed_number()?)
-                }
-                _ => term.as_number(),
-            }
-        }
-
-        match match_term!((-x) = self) {
-            Some(x) => as_unsigned_fraction(x).map(|r| -r),
-            None => as_unsigned_fraction(self),
-        }
-    }
-
-    /// Returns `true` if the term is a constant.
-    pub fn is_const(&self) -> bool {
-        matches!(self, Term::Const(_))
-    }
-
-    /// Returns `true` if the term is a variable.
-    pub fn is_var(&self) -> bool {
-        matches!(self, Term::Var(_, _))
-    }
-
-    /// Tries to extract the variable name from a term. Returns `Some` if the term is a variable.
-    pub fn as_var(&self) -> Option<&str> {
-        match self {
-            Term::Var(var, _) => Some(var.as_str()),
-            _ => None,
-        }
-    }
-
-    /// Returns `true` if the term is a sort.
-    pub fn is_sort(&self) -> bool {
-        matches!(self, Term::Sort(_))
-    }
-
-    /// Tries to extract a sort from a term. Returns `Some` if the term is a sort.
-    pub fn as_sort(&self) -> Option<&Sort> {
-        match self {
-            Term::Sort(s) => Some(s),
-            _ => None,
-        }
-    }
-
-    /// Returns `true` if the term is a user defined sort with arity zero, or a sort variable.
-    pub fn is_sort_var(&self) -> bool {
-        matches!(self, Term::Sort(Sort::Atom(_, args)) if args.is_empty())
-    }
-
-    /// Tries to unwrap an operation term, returning the `Operator` and the arguments. Returns
-    /// `None` if the term is not an operation term.
-    pub fn as_op(&self) -> Option<(Operator, &[Rc<Term>])> {
-        match self {
-            Term::Op(op, args) => Some((*op, args.as_slice())),
-            _ => None,
-        }
-    }
-
-    /// Tries to unwrap a quantifier term, returning the `Binder`, the bindings and the inner term.
-    /// Returns `None` if the term is not a quantifier term.
-    pub fn as_quant(&self) -> Option<(Binder, &BindingList, &Rc<Term>)> {
-        match self {
-            Term::Binder(q @ (Binder::Forall | Binder::Exists), b, t) => Some((*q, b, t)),
-            _ => None,
-        }
-    }
-
-    /// Tries to unwrap a binder term, returning the `Binder`, the bindings and the inner term.
-    /// Returns `None` if the term is not a binder term.
-    pub fn as_binder(&self) -> Option<(Binder, &BindingList, &Rc<Term>)> {
-        match self {
-            Term::Binder(binder, bindings, inner) => Some((*binder, bindings, inner)),
-            _ => None,
-        }
-    }
-
-    /// Tries to unwrap a `let` term, returning the bindings and the inner term. Returns `None` if
-    /// the term is not a `let` term.
-    pub fn as_let(&self) -> Option<(&BindingList, &Rc<Term>)> {
-        match self {
-            Term::Let(b, t) => Some((b, t)),
-            _ => None,
-        }
-    }
-
-    /// Returns `true` if the term is the boolean constant `true`.
-    pub fn is_bool_true(&self) -> bool {
-        *self == Term::Op(Operator::True, Vec::new())
-    }
-
-    /// Returns `true` if the term is the boolean constant `false`.
-    pub fn is_bool_false(&self) -> bool {
-        *self == Term::Op(Operator::False, Vec::new())
-    }
-
-    /// Returns `true` if the term is the given boolean constant `b`.
-    pub fn is_bool_constant(&self, b: bool) -> bool {
-        match b {
-            true => self.is_bool_true(),
-            false => self.is_bool_false(),
-        }
-    }
-}
-
-impl Rc<Term> {
-    /// Removes a leading negation from the term, if it exists. Same thing as `match_term!((not t)
-    /// = term)`.
-    pub fn remove_negation(&self) -> Option<&Self> {
-        match_term!((not t) = self)
-    }
-
-    /// Removes a leading negation from the term, if it exists. If it doesn't, returns a
-    /// `CheckerError::TermOfWrongForm` error. Same thing as `match_term_err!((not t) = term)`.
-    pub fn remove_negation_err(&self) -> Result<&Self, CheckerError> {
-        match_term_err!((not t) = self)
-    }
-
-    /// Removes all leading negations from the term, and returns how many there were.
-    pub fn remove_all_negations(&self) -> (u32, &Self) {
-        let mut term = self;
-        let mut n = 0;
-        while let Some(t) = term.remove_negation() {
-            term = t;
-            n += 1;
-        }
-        (n, term)
-    }
-
-    /// Removes all leading negations from the term, and returns a boolean representing the term
-    /// polarity.
-    pub fn remove_all_negations_with_polarity(&self) -> (bool, &Self) {
-        let (n, term) = self.remove_all_negations();
-        (n % 2 == 0, term)
-    }
-
-    /// Similar to `Term::as_number`, but returns a `CheckerError` on failure.
-    pub fn as_number_err(&self) -> Result<Rational, CheckerError> {
-        self.as_number()
-            .ok_or_else(|| CheckerError::ExpectedAnyNumber(self.clone()))
-    }
-
-    /// Similar to `Term::as_integer`, but returns a `CheckerError` on failure.
-    pub fn as_integer_err(&self) -> Result<Integer, CheckerError> {
-        self.as_integer()
-            .ok_or_else(|| CheckerError::ExpectedAnyInteger(self.clone()))
-    }
-
-    /// Similar to `Term::as_signed_number`, but returns a `CheckerError` on failure.
-    pub fn as_signed_number_err(&self) -> Result<Rational, CheckerError> {
-        self.as_signed_number()
-            .ok_or_else(|| CheckerError::ExpectedAnyNumber(self.clone()))
-    }
-
-    /// Similar to `Term::as_fraction`, but returns a `CheckerError` on failure.
-    pub fn as_fraction_err(&self) -> Result<Rational, CheckerError> {
-        self.as_fraction()
-            .ok_or_else(|| CheckerError::ExpectedAnyNumber(self.clone()))
-    }
-
-    /// Similar to `Term::as_bool`, but returns a `CheckerError` on failure.
-    pub fn as_bool_err(&self) -> Result<bool, CheckerError> {
-        self.as_bool()
-            .ok_or_else(|| CheckerError::ExpectedAnyBoolConstant(self.clone()))
-    }
-
-    /// Tries to unwrap an operation term, returning the `Operator` and the arguments. Returns a
-    /// `CheckerError` if the term is not an operation term.
-    pub fn as_op_err(&self) -> Result<(Operator, &[Rc<Term>]), CheckerError> {
-        self.as_op()
-            .ok_or_else(|| CheckerError::ExpectedOperationTerm(self.clone()))
-    }
-
-    /// Tries to unwrap a quantifier term, returning the `Binder`, the bindings and the inner term.
-    /// Returns a `CheckerError` if the term is not a quantifier term.
-    pub fn as_quant_err(&self) -> Result<(Binder, &BindingList, &Rc<Term>), CheckerError> {
-        self.as_quant()
-            .ok_or_else(|| CheckerError::ExpectedQuantifierTerm(self.clone()))
-    }
-
-    /// Tries to unwrap a binder term, returning the `Binder`, the bindings and the inner term.
-    /// Returns a `CheckerError` if the term is not a binder term.
-    pub fn as_binder_err(&self) -> Result<(Binder, &BindingList, &Rc<Term>), CheckerError> {
-        self.as_binder()
-            .ok_or_else(|| CheckerError::ExpectedBinderTerm(self.clone()))
-    }
-
-    /// Tries to unwrap a `let` term, returning the bindings and the inner
-    /// term. Returns a `CheckerError` if the term is not a `let` term.
-    pub fn as_let_err(&self) -> Result<(&BindingList, &Rc<Term>), CheckerError> {
-        self.as_let()
-            .ok_or_else(|| CheckerError::ExpectedLetTerm(self.clone()))
-    }
-}
-
-/// A constant term.
-#[derive(Debug, Clone, PartialEq, Eq, Hash)]
-pub enum Constant {
-    /// An integer constant term.
-    Integer(Integer),
-
-    /// A real constant term.
-    Real(Rational),
-
-    /// A string literal term.
-    String(String),
-
-    BitVec(Integer, Integer),
-}
-
-impl Constant {
-    /// Returns the sort of a constant. In case it's a `BitVec`, we only return the width.
-    pub fn sort(&self) -> Sort {
-        match self {
-            Constant::Integer(_) => Sort::Int,
-            Constant::Real(_) => Sort::Real,
-            Constant::String(_) => Sort::String,
-            Constant::BitVec(_, width) => Sort::BitVec(width.clone()),
-        }
-    }
-
-    pub fn as_integer(&self) -> Option<Integer> {
-        match self {
-            Constant::Integer(i) => Some(i.clone()),
-            _ => None,
-        }
-    }
-}
-=======
 #[cfg(test)]
-pub(crate) use node::compare_nodes;
->>>>>>> ae844d1b
+pub(crate) use node::compare_nodes;