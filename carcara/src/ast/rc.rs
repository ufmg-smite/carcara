//! This module implements a variant of `Rc` where equality and hashing are done by reference.
<<<<<<< HEAD

// Ensures that the custom Arc struct is only used when the thread-safety build
//  flag is activated. This ensures that the Carcará sequential execution will
//  not suffer a performance downgrade due to the Arc slowness.
=======
>>>>>>> ade29b1a

/// An `Rc` where equality and hashing are done by reference, instead of by value.
///
/// This means that two `Rc`s will not be considered equal and won't have the same hash value unless
/// they point to the same allocation. This has the advantage that equality and hashing can be done
/// in constant time, even for recursive structures.
///
/// # Examples
///
/// ```
/// # use carcara::ast::Rc;
/// let a = Rc::new(5);
/// let b = Rc::new(5);
/// assert_ne!(a, b);
///
/// let c = a.clone();
/// assert_eq!(a, c);
/// ```
///
/// While `a` and `b` have the same contents, they are not considered equal. However, since `c` was
/// created by cloning `a`, they point to the same allocation, and are thus considered equal. The
/// same thing happens with their hash values:
///
/// ```
/// # use carcara::ast::Rc;
/// # use std::collections::HashSet;
/// # let a = Rc::new(5);
/// # let b = Rc::new(5);
/// # let c = a.clone();
/// let mut set = HashSet::new();
/// set.insert(a);
/// assert!(!set.contains(&b));
/// assert!(set.contains(&c));
/// ```
pub type Rc<T> = MyArc::Rc<T>;

#[allow(non_snake_case, dead_code)]
mod MyArc {
    use std::{fmt, hash::Hash, ops::Deref, sync};

    #[derive(Eq)]
    pub struct Rc<T: ?Sized>(sync::Arc<T>);

    // If we simply `#[derive(Clone)]`, it would require that the type parameter `T` also implements
    // `Clone`, even though it is of course not needed. For more info, see:
    // https://github.com/rust-lang/rust/issues/26925
    impl<T: ?Sized> Clone for Rc<T> {
        fn clone(&self) -> Self {
            Self(self.0.clone())
        }
    }

    impl<T: ?Sized> PartialEq for Rc<T> {
        fn eq(&self, other: &Self) -> bool {
            sync::Arc::ptr_eq(&self.0, &other.0)
        }
    }

    impl<T: ?Sized> Hash for Rc<T> {
        fn hash<H: std::hash::Hasher>(&self, state: &mut H) {
            sync::Arc::as_ptr(&self.0).hash(state);
        }
    }

    impl<T: ?Sized> Deref for Rc<T> {
        type Target = T;

        fn deref(&self) -> &Self::Target {
            self.0.as_ref()
        }
    }

    // Note: Since `Eq` and `Hash` are implemented differently for `Rc<T>` than they are for `T`, we
    // _cannot_ implement `Borrow<T>` for `Rc<T>`
    impl<T: ?Sized> AsRef<T> for Rc<T> {
        fn as_ref(&self) -> &T {
            self.0.as_ref()
        }
    }

    // Implements `From<U>` for every `U` that can be converted into an `rc::Rc<T>`
    impl<T: ?Sized, U> From<U> for Rc<T>
    where
        sync::Arc<T>: From<U>,
    {
        fn from(inner: U) -> Self {
            Self(inner.into())
        }
    }

    impl<T, const N: usize> Rc<[T; N]> {
        /// Converts an `Rc` of an array into an `Rc` of a slice.
        pub fn to_rc_of_slice(self) -> Rc<[T]> {
            Rc(self.0 as _)
        }
    }

    impl<T: ?Sized + fmt::Debug> fmt::Debug for Rc<T> {
        fn fmt(&self, f: &mut fmt::Formatter) -> fmt::Result {
            fmt::Debug::fmt(&self.0, f)
        }
    }

    impl<T: ?Sized + fmt::Display> fmt::Display for Rc<T> {
        fn fmt(&self, f: &mut fmt::Formatter) -> fmt::Result {
            fmt::Display::fmt(&self.0, f)
        }
    }

    impl<T> Rc<T> {
        /// Constructs a new `Rc<T>`.
        pub fn new(value: T) -> Self {
            #[allow(clippy::disallowed_methods)]
            Self(sync::Arc::new(value))
        }

        /// Similar to [`std::rc::Rc::strong_count`].
        pub fn strong_count(this: &Self) -> usize {
            sync::Arc::strong_count(&this.0)
        }
    }
<<<<<<< HEAD
}

#[allow(non_snake_case, dead_code)]
mod MyRc {
    use std::{fmt, hash::Hash, ops::Deref, rc};

    #[derive(Eq)]
    pub struct Rc<T: ?Sized>(rc::Rc<T>);

    // If we simply `#[derive(Clone)]`, it would require that the type parameter `T` also implements
    // `Clone`, even though it is of course not needed. For more info, see:
    // https://github.com/rust-lang/rust/issues/26925
    impl<T: ?Sized> Clone for Rc<T> {
        fn clone(&self) -> Self {
            Self(self.0.clone())
        }
    }

    impl<T: ?Sized> PartialEq for Rc<T> {
        fn eq(&self, other: &Self) -> bool {
            rc::Rc::ptr_eq(&self.0, &other.0)
        }
    }

    impl<T: ?Sized> Hash for Rc<T> {
        fn hash<H: std::hash::Hasher>(&self, state: &mut H) {
            rc::Rc::as_ptr(&self.0).hash(state);
        }
    }

    impl<T: ?Sized> Deref for Rc<T> {
        type Target = T;

        fn deref(&self) -> &Self::Target {
            self.0.as_ref()
        }
    }

    // Note: Since `Eq` and `Hash` are implemented differently for `Rc<T>` than they are for `T`, we
    // _cannot_ implement `Borrow<T>` for `Rc<T>`
    impl<T: ?Sized> AsRef<T> for Rc<T> {
        fn as_ref(&self) -> &T {
            self.0.as_ref()
        }
    }

    // Implements `From<U>` for every `U` that can be converted into an `rc::Rc<T>`
    impl<T: ?Sized, U> From<U> for Rc<T>
    where
        rc::Rc<T>: From<U>,
    {
        fn from(inner: U) -> Self {
            Self(inner.into())
        }
    }

    impl<T, const N: usize> Rc<[T; N]> {
        /// Converts an `Rc` of an array into an `Rc` of a slice.
        pub fn to_rc_of_slice(self) -> Rc<[T]> {
            Rc(self.0 as _)
        }
    }

    impl<T: ?Sized + fmt::Debug> fmt::Debug for Rc<T> {
        fn fmt(&self, f: &mut fmt::Formatter) -> fmt::Result {
            fmt::Debug::fmt(&self.0, f)
        }
    }

    impl<T: ?Sized + fmt::Display> fmt::Display for Rc<T> {
        fn fmt(&self, f: &mut fmt::Formatter) -> fmt::Result {
            fmt::Display::fmt(&self.0, f)
        }
    }

    impl<T> Rc<T> {
        /// Constructs a new `Rc<T>`.
        pub fn new(value: T) -> Self {
            #[allow(clippy::disallowed_methods)]
            Self(rc::Rc::new(value))
        }

        /// Similar to [`std::rc::Rc::strong_count`].
        pub fn strong_count(this: &Self) -> usize {
            rc::Rc::strong_count(&this.0)
        }
    }
=======
>>>>>>> ade29b1a
}<|MERGE_RESOLUTION|>--- conflicted
+++ resolved
@@ -1,11 +1,4 @@
 //! This module implements a variant of `Rc` where equality and hashing are done by reference.
-<<<<<<< HEAD
-
-// Ensures that the custom Arc struct is only used when the thread-safety build
-//  flag is activated. This ensures that the Carcará sequential execution will
-//  not suffer a performance downgrade due to the Arc slowness.
-=======
->>>>>>> ade29b1a
 
 /// An `Rc` where equality and hashing are done by reference, instead of by value.
 ///
@@ -127,94 +120,4 @@
             sync::Arc::strong_count(&this.0)
         }
     }
-<<<<<<< HEAD
-}
-
-#[allow(non_snake_case, dead_code)]
-mod MyRc {
-    use std::{fmt, hash::Hash, ops::Deref, rc};
-
-    #[derive(Eq)]
-    pub struct Rc<T: ?Sized>(rc::Rc<T>);
-
-    // If we simply `#[derive(Clone)]`, it would require that the type parameter `T` also implements
-    // `Clone`, even though it is of course not needed. For more info, see:
-    // https://github.com/rust-lang/rust/issues/26925
-    impl<T: ?Sized> Clone for Rc<T> {
-        fn clone(&self) -> Self {
-            Self(self.0.clone())
-        }
-    }
-
-    impl<T: ?Sized> PartialEq for Rc<T> {
-        fn eq(&self, other: &Self) -> bool {
-            rc::Rc::ptr_eq(&self.0, &other.0)
-        }
-    }
-
-    impl<T: ?Sized> Hash for Rc<T> {
-        fn hash<H: std::hash::Hasher>(&self, state: &mut H) {
-            rc::Rc::as_ptr(&self.0).hash(state);
-        }
-    }
-
-    impl<T: ?Sized> Deref for Rc<T> {
-        type Target = T;
-
-        fn deref(&self) -> &Self::Target {
-            self.0.as_ref()
-        }
-    }
-
-    // Note: Since `Eq` and `Hash` are implemented differently for `Rc<T>` than they are for `T`, we
-    // _cannot_ implement `Borrow<T>` for `Rc<T>`
-    impl<T: ?Sized> AsRef<T> for Rc<T> {
-        fn as_ref(&self) -> &T {
-            self.0.as_ref()
-        }
-    }
-
-    // Implements `From<U>` for every `U` that can be converted into an `rc::Rc<T>`
-    impl<T: ?Sized, U> From<U> for Rc<T>
-    where
-        rc::Rc<T>: From<U>,
-    {
-        fn from(inner: U) -> Self {
-            Self(inner.into())
-        }
-    }
-
-    impl<T, const N: usize> Rc<[T; N]> {
-        /// Converts an `Rc` of an array into an `Rc` of a slice.
-        pub fn to_rc_of_slice(self) -> Rc<[T]> {
-            Rc(self.0 as _)
-        }
-    }
-
-    impl<T: ?Sized + fmt::Debug> fmt::Debug for Rc<T> {
-        fn fmt(&self, f: &mut fmt::Formatter) -> fmt::Result {
-            fmt::Debug::fmt(&self.0, f)
-        }
-    }
-
-    impl<T: ?Sized + fmt::Display> fmt::Display for Rc<T> {
-        fn fmt(&self, f: &mut fmt::Formatter) -> fmt::Result {
-            fmt::Display::fmt(&self.0, f)
-        }
-    }
-
-    impl<T> Rc<T> {
-        /// Constructs a new `Rc<T>`.
-        pub fn new(value: T) -> Self {
-            #[allow(clippy::disallowed_methods)]
-            Self(rc::Rc::new(value))
-        }
-
-        /// Similar to [`std::rc::Rc::strong_count`].
-        pub fn strong_count(this: &Self) -> usize {
-            rc::Rc::strong_count(&this.0)
-        }
-    }
-=======
->>>>>>> ade29b1a
 }