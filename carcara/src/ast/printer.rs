//! A pretty printer for Alethe proofs.

use crate::{
    ast::*,
    parser::Token,
    utils::{is_symbol_character, DedupIterator},
};
use indexmap::IndexMap;
use std::{
    borrow::Cow,
    collections::{HashMap, HashSet},
    fmt, io,
    sync::atomic::{AtomicBool, Ordering},
};

pub static USE_SHARING_IN_TERM_DISPLAY: AtomicBool = AtomicBool::new(false);

/// Prints a proof to the standard output.
///
/// If `use_sharing` is `true`, terms that are used multiple times will make use of sharing. The
/// first time a novel term appears, it receives a unique name using the `:named` attribute. After
/// that, any occurrence of that term will simply use this name, instead of printing the whole term.
pub fn print_proof(
    pool: &mut PrimitivePool,
    prelude: &ProblemPrelude,
    proof: &Proof,
    use_sharing: bool,
) -> io::Result<()> {
    let mut stdout = io::stdout();
    AlethePrinter::new(pool, prelude, use_sharing, &mut stdout).write_proof(proof)
}

// Like print_proof, but to writes to some destination, not necessarily stdout
pub fn write_proof_to_dest(
    pool: &mut PrimitivePool,
    prelude: &ProblemPrelude,
    proof: &Proof,
    dest: &mut dyn io::Write,
    use_sharing: bool,
) -> io::Result<()> {
    AlethePrinter::new(pool, prelude, use_sharing, dest).write_proof(proof)
}

/// Given the conclusion clause of a `lia_generic` step, this method will write to `dest` the
/// corresponding SMT problem instance.
pub fn write_lia_smt_instance(
    pool: &mut PrimitivePool,
    prelude: &ProblemPrelude,
    dest: &mut dyn io::Write,
    clause: &[Rc<Term>],
    use_sharing: bool,
) -> io::Result<()> {
    let mut printer = AlethePrinter::new(pool, prelude, use_sharing, dest);
    // We have to override the default prefix "@p_" because symbols starting with "@" are reserved
    // in SMT-LIB.
    printer.term_sharing_variable_prefix = "p_";
    // Since we are printing an SMT-LIB problem, we have to be
    // compliant. For Carcara, this means that arithmetic constants
    // cannot use the GMP notation
    printer.smt_lib_strict = true;
    printer.write_lia_smt_instance(clause)
}

<<<<<<< HEAD
pub trait PrintProof {
=======
pub fn write_asserts(
    pool: &mut PrimitivePool,
    prelude: &ProblemPrelude,
    dest: &mut dyn io::Write,
    asserts: &Vec<Rc<Term>>,
    use_sharing: bool,
) -> io::Result<()> {
    let mut printer = AlethePrinter::new(pool, prelude, use_sharing, dest);
    // We have to override the default prefix "@p_" because symbols starting with "@" are reserved
    // in SMT-LIB.
    printer.term_sharing_variable_prefix = "p_";
    // Since we are printing an SMT-LIB problem, we have to be
    // compliant. For Carcara, this means that arithmetic constants
    // cannot use the GMP notation
    printer.smt_lib_strict = true;

    for assertion in asserts {
        write!(printer.inner, "(assert ")?;
        assertion.print_with_sharing(&mut printer)?;
        writeln!(printer.inner, ")")?;
    }
    Ok(())
}

trait PrintProof {
>>>>>>> ec6bc50a
    fn write_proof(&mut self, proof: &Proof) -> io::Result<()>;
}

trait PrintWithSharing {
    fn print_with_sharing(&self, p: &mut AlethePrinter) -> io::Result<()>;
}

impl<T: PrintWithSharing> PrintWithSharing for &T {
    fn print_with_sharing(&self, p: &mut AlethePrinter) -> io::Result<()> {
        PrintWithSharing::print_with_sharing(*self, p)
    }
}

impl PrintWithSharing for Rc<Term> {
    fn print_with_sharing(&self, p: &mut AlethePrinter) -> io::Result<()> {
        if let Some(name) = p.defined_constants.get(self) {
            return write!(p.inner, "{}", quote_symbol(name));
        }
        if let Some(indices) = &mut p.term_indices {
            // There are a few cases where we don't use sharing when printing a term:
            let cannot_use_sharing =
                // - Terminal terms (i.e., constants or variables) could in theory be shared,
                // but, since they are very small, it's not worth it to give them a name.
                self.is_const() || self.is_var()
                // - Sorts are represented as terms, but they are not actually terms in the grammar,
                // so we can't use the `(! ... :named ...)` syntax to give them a name.
                || self.is_sort()
                // - If a term is only used once in the proof, there is no reason to give it a
                // name. We detect this case by checking if the number of references to it's `Rc` is
                // no more than 3: one in the pool storage, one in the pool sorts cache, and one in
                // the proof itself.
                // TODO: this is a terrible way of checking if it is only used once in the proof,
                // as it depends on internal implementation details of the term pool.
                || Rc::strong_count(self) <= 3
                // - Terms which are not closed, that is, terms which have free variables besides
                // the global variables, cannot be shared
                || !self.is_closed(p.pool, &p.global_vars);

            if !cannot_use_sharing {
                return if let Some(i) = indices.get(self) {
                    write!(p.inner, "{}{}", p.term_sharing_variable_prefix, i)
                } else {
                    let i = indices.len();
                    indices.insert(self.clone(), i);
                    write!(p.inner, "(! ")?;
                    p.write_raw_term(self)?;
                    write!(p.inner, " :named {}{})", p.term_sharing_variable_prefix, i)
                };
            }
        }
        p.write_raw_term(self)
    }
}

impl PrintWithSharing for SortedVar {
    fn print_with_sharing(&self, p: &mut AlethePrinter) -> io::Result<()> {
        let (name, value) = self;
        write!(p.inner, "({} ", quote_symbol(name))?;
        value.print_with_sharing(p)?;
        write!(p.inner, ")")
    }
}

impl PrintWithSharing for BindingList {
    fn print_with_sharing(&self, p: &mut AlethePrinter) -> io::Result<()> {
        match self.as_slice() {
            [] => write!(p.inner, "()"),
            [head, tail @ ..] => p.write_s_expr(head, tail),
        }
    }
}

impl PrintWithSharing for Constant {
    fn print_with_sharing(&self, p: &mut AlethePrinter) -> io::Result<()> {
        write!(p.inner, "{}", self)
    }
}

impl PrintWithSharing for Operator {
    fn print_with_sharing(&self, p: &mut AlethePrinter) -> io::Result<()> {
        write!(p.inner, "{}", self)
    }
}

impl PrintWithSharing for ParamOperator {
    fn print_with_sharing(&self, p: &mut AlethePrinter) -> io::Result<()> {
        write!(p.inner, "{}", self)
    }
}

struct AlethePrinter<'a> {
    pool: &'a mut PrimitivePool,
    inner: &'a mut dyn io::Write,
    term_indices: Option<IndexMap<Rc<Term>, usize>>,
    term_sharing_variable_prefix: &'static str,
    global_vars: HashSet<Rc<Term>>,
    defined_constants: HashMap<Rc<Term>, String>,
    smt_lib_strict: bool,
}

impl PrintProof for AlethePrinter<'_> {
    fn write_proof(&mut self, proof: &Proof) -> io::Result<()> {
        for (name, value) in &proof.constant_definitions {
            write!(self.inner, "(define-fun {} () ", quote_symbol(name))?;
            self.pool.sort(value).print_with_sharing(self)?;
            write!(self.inner, " ")?;
            value.print_with_sharing(self)?;
            writeln!(self.inner, ")")?;
        }
        self.defined_constants = proof
            .constant_definitions
            .iter()
            .cloned()
            .map(|(name, term)| (term, name))
            .collect();
        let mut iter = proof.iter();
        while let Some(command) = iter.next() {
            match command {
                ProofCommand::Assume { id, term } => {
                    write!(self.inner, "(assume {} ", quote_symbol(id))?;
                    term.print_with_sharing(self)?;
                    write!(self.inner, ")")?;
                }
                ProofCommand::Step(s) => self.write_step(&mut iter, s)?,
                ProofCommand::Subproof(s) => {
                    write!(self.inner, "(anchor :step {}", quote_symbol(command.id()))?;

                    if !s.args.is_empty() {
                        write!(self.inner, " :args (")?;
                        let mut is_first = true;
                        for arg in &s.args {
                            if !is_first {
                                write!(self.inner, " ")?;
                            }
                            is_first = false;

                            match arg {
                                AnchorArg::Variable((name, sort)) => {
                                    write!(self.inner, "({} ", quote_symbol(name))?;
                                    sort.print_with_sharing(self)?;
                                    write!(self.inner, ")")?;
                                }
                                AnchorArg::Assign(var, value) => {
                                    write!(self.inner, "(:= ")?;
                                    var.print_with_sharing(self)?;
                                    write!(self.inner, " ")?;
                                    value.print_with_sharing(self)?;
                                    write!(self.inner, ")")?;
                                }
                            }
                        }
                        write!(self.inner, ")")?;
                    }

                    write!(self.inner, ")")?;
                }
            }
            writeln!(self.inner)?;
        }
        self.defined_constants.clear();
        Ok(())
    }
}

impl<'a> AlethePrinter<'a> {
    pub fn new(
        pool: &'a mut PrimitivePool,
        prelude: &ProblemPrelude,
        use_sharing: bool,
        dest: &'a mut dyn io::Write,
    ) -> Self {
        let global_variables = if use_sharing {
            prelude
                .function_declarations
                .iter()
                .map(|var| pool.add(var.clone().into()))
                .collect()
        } else {
            HashSet::new()
        };
        Self {
            pool,
            inner: dest,
            term_indices: use_sharing.then(IndexMap::new),
            term_sharing_variable_prefix: "@p_",
            global_vars: global_variables,
            defined_constants: HashMap::new(),
            smt_lib_strict: false,
        }
    }

    fn write_s_expr<H, T>(&mut self, head: &H, tail: &[T]) -> io::Result<()>
    where
        H: PrintWithSharing + ?Sized,
        T: PrintWithSharing,
    {
        write!(self.inner, "(")?;
        head.print_with_sharing(self)?;
        self.write_s_expr_tail(tail)
    }

    fn write_s_expr_tail<T: PrintWithSharing>(&mut self, tail: &[T]) -> io::Result<()> {
        for t in tail {
            write!(self.inner, " ")?;
            t.print_with_sharing(self)?;
        }
        write!(self.inner, ")")
    }

    fn write_raw_term(&mut self, term: &Term) -> io::Result<()> {
        match term {
            Term::Const(c) => {
                if self.smt_lib_strict {
                    if let Constant::Integer(i) = c {
                        if i.is_negative() {
                            write!(self.inner, "(- {})", i.clone().abs())
                        } else {
                            write!(self.inner, "{}", i)
                        }
                    } else if let Constant::Real(r) = c {
                        if r.is_negative() {
                            write!(self.inner, "(- ")?;
                        }
                        if r.is_integer() {
                            write!(self.inner, "{}.0", r.clone().abs())?;
                        } else {
                            write!(
                                self.inner,
                                "(/ {}.0 {}.0)",
                                r.numer().clone().abs(),
                                r.denom()
                            )?;
                        }
                        if r.is_negative() {
                            write!(self.inner, ")")?;
                        }
                        Ok(())
                    } else {
                        write!(self.inner, "{}", c)
                    }
                } else {
                    write!(self.inner, "{}", c)
                }
            }
            Term::Var(name, _) => write!(self.inner, "{}", quote_symbol(name)),
            Term::App(func, args) => self.write_s_expr(func, args),
            Term::Op(op, args) => {
                if args.is_empty() {
                    write!(self.inner, "{}", op)
                } else {
                    self.write_s_expr(op, args)
                }
            }
            Term::Sort(sort) => write!(self.inner, "{}", sort),
            Term::Binder(binder, bindings, term) => {
                write!(self.inner, "({} ", binder)?;
                bindings.print_with_sharing(self)?;
                write!(self.inner, " ")?;
                term.print_with_sharing(self)?;
                write!(self.inner, ")")
            }
            Term::Let(bindings, term) => {
                write!(self.inner, "(let ")?;
                bindings.print_with_sharing(self)?;
                write!(self.inner, " ")?;
                term.print_with_sharing(self)?;
                write!(self.inner, ")")
            }
            Term::ParamOp { op, op_args, args } => {
                if !args.is_empty() {
                    write!(self.inner, "(")?;
                }
                write!(self.inner, "(_ {}", op)?;
                self.write_s_expr_tail(op_args)?;
                if !args.is_empty() {
                    self.write_s_expr_tail(args)?;
                }
                Ok(())
            }
        }
    }

    fn write_step(&mut self, iter: &mut ProofIter, step: &ProofStep) -> io::Result<()> {
        write!(self.inner, "(step {} (cl", quote_symbol(&step.id))?;

        for t in &step.clause {
            write!(self.inner, " ")?;
            t.print_with_sharing(self)?;
        }
        write!(self.inner, ")")?;

        write!(self.inner, " :rule {}", step.rule)?;

        if let [head, tail @ ..] = step.premises.as_slice() {
            let id = iter.get_premise(*head).id();
            write!(self.inner, " :premises ({}", quote_symbol(id))?;
            for premise in tail {
                let id = iter.get_premise(*premise).id();
                write!(self.inner, " {}", quote_symbol(id))?;
            }
            write!(self.inner, ")")?;
        }

        if let [head, tail @ ..] = step.args.as_slice() {
            write!(self.inner, " :args (")?;
            head.print_with_sharing(self)?;
            for arg in tail {
                write!(self.inner, " ")?;
                arg.print_with_sharing(self)?;
            }
            write!(self.inner, ")")?;
        }

        if let [head, tail @ ..] = step.discharge.as_slice() {
            let id = iter.get_premise(*head).id();
            write!(self.inner, " :discharge ({}", id)?;
            for discharge in tail {
                let id = iter.get_premise(*discharge).id();
                write!(self.inner, " {}", quote_symbol(id))?;
            }
            write!(self.inner, ")")?;
        }

        write!(self.inner, ")")?;
        Ok(())
    }

    fn write_lia_smt_instance(&mut self, clause: &[Rc<Term>]) -> io::Result<()> {
        for term in clause.iter().dedup() {
            write!(self.inner, "(assert (not ")?;
            term.print_with_sharing(self)?;
            writeln!(self.inner, "))")?;
        }
        Ok(())
    }
}

fn write_s_expr<H, T>(f: &mut fmt::Formatter, head: H, tail: &[T]) -> fmt::Result
where
    H: fmt::Display,
    T: fmt::Display,
{
    write!(f, "({}", head)?;
    for e in tail {
        write!(f, " {}", e)?;
    }
    write!(f, ")")
}

fn quote_symbol(symbol: &str) -> Cow<str> {
    use crate::parser::Reserved;
    use std::str::FromStr;

    assert!(symbol.chars().all(|c| c != '|'));

    // Any symbol that:
    // - is an empty string,
    // - starts with a digit,
    // - is a reserved word, or
    // - contains non-symbol characters
    // must be quoted
    if symbol.is_empty()
        || symbol.chars().next().unwrap().is_ascii_digit()
        || Reserved::from_str(symbol).is_ok()
        || symbol.chars().any(|c| !is_symbol_character(c))
    {
        Cow::Owned(format!("|{}|", symbol))
    } else {
        Cow::Borrowed(symbol)
    }
}

fn escape_string(string: &str) -> Cow<str> {
    if string.contains('"') {
        Cow::Owned(string.replace('"', "\"\""))
    } else {
        Cow::Borrowed(string)
    }
}

impl fmt::Display for Term {
    fn fmt(&self, f: &mut fmt::Formatter<'_>) -> fmt::Result {
        // If the alternate flag (`#`) is passed, or the global `USE_SHARING_IN_TERM_DISPLAY` is
        // false, we disable printing with sharing
        let use_sharing = USE_SHARING_IN_TERM_DISPLAY.load(Ordering::Relaxed) && !f.alternate();
        let mut buf = Vec::new();
        // This pool is only used for the free variables cache, so it's fine to use a fresh pool
        let mut pool = PrimitivePool::new();
        let mut printer = AlethePrinter {
            pool: &mut pool,
            inner: &mut buf,
            term_indices: use_sharing.then(IndexMap::new),
            term_sharing_variable_prefix: "@p_",
            global_vars: HashSet::new(),
            defined_constants: HashMap::new(),
            smt_lib_strict: false,
        };
        printer.write_raw_term(self).unwrap();
        let result = std::str::from_utf8(&buf).unwrap();
        write!(f, "{}", result)
    }
}

impl fmt::Debug for Term {
    fn fmt(&self, f: &mut fmt::Formatter) -> fmt::Result {
        fmt::Display::fmt(self, f)
    }
}

impl fmt::Display for Constant {
    fn fmt(&self, f: &mut fmt::Formatter) -> fmt::Result {
        match self {
            Constant::Integer(i) => write!(f, "{}", i),
            Constant::Real(r) => {
                // TODO: add option to control whether we use GMP notation
                if r.is_integer() && !r.is_negative() {
                    write!(f, "{}.0", r.numer())
                } else {
                    write!(f, "{}/{}", r.numer(), r.denom())
                }
            }
            Constant::String(s) => write!(f, "\"{}\"", escape_string(s)),
            Constant::BitVec(val, width) => write!(f, "(_ bv{} {})", val, width), // TODO: comeback to this
        }
    }
}

impl fmt::Display for Binder {
    fn fmt(&self, f: &mut fmt::Formatter) -> fmt::Result {
        let s = match self {
            Binder::Forall => "forall",
            Binder::Exists => "exists",
            Binder::Choice => "choice",
            Binder::Lambda => "lambda",
        };
        write!(f, "{}", s)
    }
}

impl fmt::Display for BindingList {
    fn fmt(&self, f: &mut fmt::Formatter) -> fmt::Result {
        match self.as_slice() {
            [] => write!(f, "()"),
            [head, tail @ ..] => {
                write!(f, "(({} {})", quote_symbol(&head.0), head.1)?;
                for (var, term) in tail {
                    write!(f, " ({} {})", quote_symbol(var), term)?;
                }
                write!(f, ")")
            }
        }
    }
}

impl fmt::Display for Sort {
    fn fmt(&self, f: &mut fmt::Formatter) -> fmt::Result {
        match self {
            // Function sorts should never be displayed, so the exact format we use is of little
            // importance
            Sort::Function(args) => write_s_expr(f, "Func", args),
            Sort::Atom(name, args) => match args.len() {
                0 => write!(f, "{}", quote_symbol(name)),
                _ => write_s_expr(f, quote_symbol(name), args),
            },
            Sort::Bool => write!(f, "Bool"),
            Sort::Int => write!(f, "Int"),
            Sort::Real => write!(f, "Real"),
            Sort::String => write!(f, "String"),
            Sort::RegLan => write!(f, "RegLan"),
            Sort::Var(name) => write!(f, "{}", name),
            Sort::ParamSort(args, s) => write!(f, "(par {:?} {})", args, s),
            Sort::Array(x, y) => write_s_expr(f, "Array", &[x, y]),
            Sort::BitVec(w) => write!(f, "(_ BitVec {})", w),
            Sort::RareList => unreachable!("RARE list sort should never be displayed"),
            Sort::Type => write!(f, "Type"),
        }
    }
}

impl fmt::Display for Token {
    fn fmt(&self, f: &mut fmt::Formatter) -> fmt::Result {
        match self {
            Token::OpenParen => write!(f, "("),
            Token::CloseParen => write!(f, ")"),
            Token::Symbol(s) => write!(f, "{}", quote_symbol(s)),
            Token::Keyword(k) => write!(f, ":{}", k),
            Token::Numeral(n) => write!(f, "{}", n),
            Token::Decimal(r) => write!(f, "{}", r),
            Token::Bitvector { value, width } => {
                write!(f, "#b{v:0>w$b}", v = value, w = *width as usize)
            }
            Token::String(s) => write!(f, "\"{}\"", escape_string(s)),
            Token::ReservedWord(r) => write!(f, "{}", r),
            Token::Eof => write!(f, "EOF"),
        }
    }
}

impl fmt::Display for ProblemPrelude {
    fn fmt(&self, f: &mut fmt::Formatter) -> fmt::Result {
        writeln!(f, "(set-logic {})", self.logic.as_deref().unwrap_or("ALL"))?;

        for (name, arity) in &self.sort_declarations {
            writeln!(f, "(declare-sort {} {})", quote_symbol(name), arity)?;
        }

        for (name, sort) in &self.function_declarations {
            write!(f, "(declare-fun {} ", quote_symbol(name))?;
            if let Sort::Function(sorts) = sort.as_sort().unwrap() {
                write_s_expr(f, &sorts[0], &sorts[1..sorts.len() - 1])?;
                writeln!(f, " {})", sorts.last().unwrap())?;
            } else {
                writeln!(f, "() {})", sort)?;
            }
        }
        Ok(())
    }
}

#[cfg(test)]
mod tests {
    use super::*;

    #[test]
    fn test_sharing() {
        use crate::parser;

        let definitions: &[u8] = b"
            (declare-const a Bool)
            (declare-const b Bool)
            (declare-const y Bool)
            (declare-const z Bool)
        ";
        let proof: &[u8] = b"
            (step t1 (cl (and (= 1 2) (= 1 2))) :rule hole)
            (step t2 (cl (and (or a b) (not (or a b)))) :rule hole)
            (step t3 (cl (and (forall ((x Int)) (or (= x 2) (= 2 3))) (= 2 3))) :rule hole)
            (step t4 (cl (forall ((x Int)) (= (+ x 2) (+ x 2)))) :rule hole)
            (step t5 (cl (and (forall ((p Bool)) p) (forall ((p Bool)) p))) :rule hole)
            (anchor :step t6 :args ((x Int)))
            (step t6.t1 (cl (= (+ x 2) (+ x 2))) :rule hole)
            (step t6 (cl) :rule hole)
        ";
        let expected = "\
            (step t1 (cl (and (! (= 1 2) :named @p_0) @p_0)) :rule hole)\n\
            (step t2 (cl (and (! (or a b) :named @p_1) (not @p_1))) :rule hole)\n\
            (step t3 (cl (and (forall ((x Int)) (or (= x 2) (! (= 2 3) :named @p_2))) @p_2)) :rule hole)\n\
            (step t4 (cl (forall ((x Int)) (= (+ x 2) (+ x 2)))) :rule hole)\n\
            (step t5 (cl (and (! (forall ((p Bool)) p) :named @p_3) @p_3)) :rule hole)\n\
            (anchor :step t6 :args ((x Int)))\n\
            (step t6.t1 (cl (= (+ x 2) (+ x 2))) :rule hole)\n\
            (step t6 (cl) :rule hole)\n\
        ";
        let (problem, proof, mut pool) =
            parser::parse_instance(definitions, proof, parser::Config::new()).unwrap();

        let mut buf = Vec::new();
        AlethePrinter::new(&mut pool, &problem.prelude, true, &mut buf)
            .write_proof(&proof)
            .unwrap();

        println!("{}", std::str::from_utf8(&buf).unwrap());
        println!("{}", expected);

        assert_eq!(expected, std::str::from_utf8(&buf).unwrap());
    }
}<|MERGE_RESOLUTION|>--- conflicted
+++ resolved
@@ -61,9 +61,6 @@
     printer.write_lia_smt_instance(clause)
 }
 
-<<<<<<< HEAD
-pub trait PrintProof {
-=======
 pub fn write_asserts(
     pool: &mut PrimitivePool,
     prelude: &ProblemPrelude,
@@ -89,7 +86,6 @@
 }
 
 trait PrintProof {
->>>>>>> ec6bc50a
     fn write_proof(&mut self, proof: &Proof) -> io::Result<()>;
 }
 
