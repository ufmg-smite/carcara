//! A pretty printer for Alethe proofs.

use crate::{
    ast::*,
    parser::Token,
    utils::{is_symbol_character, DedupIterator},
};
use indexmap::IndexMap;
use std::{borrow::Cow, fmt, io};

/// Prints a proof to the standard output.
///
/// If `use_sharing` is `true`, terms that are used multiple times will make use of sharing. The
/// first time a novel term appears, it receives a unique name using the `:named` attribute. After
/// that, any occurrence of that term will simply use this name, instead of printing the whole term.
pub fn print_proof(commands: &[ProofCommand], use_sharing: bool) -> io::Result<()> {
    let mut stdout = io::stdout();
    let mut printer = AlethePrinter {
        inner: &mut stdout,
        term_indices: use_sharing.then(IndexMap::new),
        term_sharing_variable_prefix: "@p_",
    };
    printer.write_proof(commands)
}

/// Given the conclusion clause of a `lia_generic` step, this method will write to `dest` the
/// corresponding SMT problem instance.
pub fn write_lia_smt_instance(
    dest: &mut dyn io::Write,
    clause: &[Rc<Term>],
    use_sharing: bool,
) -> io::Result<()> {
    let mut printer = AlethePrinter {
        inner: dest,
        term_indices: use_sharing.then(IndexMap::new),
        term_sharing_variable_prefix: "p_",
    };
    printer.write_lia_smt_instance(clause)
}

trait PrintProof {
    fn write_proof(&mut self, commands: &[ProofCommand]) -> io::Result<()>;
}

trait PrintWithSharing {
    fn print_with_sharing(&self, p: &mut AlethePrinter) -> io::Result<()>;
}

impl<T: PrintWithSharing> PrintWithSharing for &T {
    fn print_with_sharing(&self, p: &mut AlethePrinter) -> io::Result<()> {
        PrintWithSharing::print_with_sharing(*self, p)
    }
}

impl PrintWithSharing for Rc<Term> {
    fn print_with_sharing(&self, p: &mut AlethePrinter) -> io::Result<()> {
        if let Some(indices) = &mut p.term_indices {
            // There are three cases where we don't use sharing when printing a term:
            //
            // - Terminal terms (i.e., constants or variables) could in theory be shared,
            // but, since they are very small, it's not worth it to give them a name.
            //
            // - Sorts are represented as terms, but they are not actually terms in the grammar, so
            // we can't use the `(! ... :named ...)` syntax to give them a name.
            //
            // - If a term is only used once in the proof, there is no reason to give it a name. We
            // detect this case by checking if the number of references to it's `Rc` is exactly 1.
            if !self.is_terminal() && !self.is_sort() && Rc::strong_count(self) > 1 {
                return if let Some(i) = indices.get(self) {
                    write!(p.inner, "{}{}", p.term_sharing_variable_prefix, i)
                } else {
                    let i = indices.len();
                    indices.insert(self.clone(), i);
                    write!(p.inner, "(! ")?;
                    p.write_raw_term(self)?;
                    write!(p.inner, " :named {}{})", p.term_sharing_variable_prefix, i)
                };
            }
        }
        p.write_raw_term(self)
    }
}

impl PrintWithSharing for SortedVar {
    fn print_with_sharing(&self, p: &mut AlethePrinter) -> io::Result<()> {
        let (name, value) = self;
        write!(p.inner, "({} ", quote_symbol(name))?;
        value.print_with_sharing(p)?;
        write!(p.inner, ")")
    }
}

impl PrintWithSharing for BindingList {
    fn print_with_sharing(&self, p: &mut AlethePrinter) -> io::Result<()> {
        match self.as_slice() {
            [] => write!(p.inner, "()"),
            [head, tail @ ..] => p.write_s_expr(head, tail),
        }
    }
}

impl PrintWithSharing for Operator {
    fn print_with_sharing(&self, p: &mut AlethePrinter) -> io::Result<()> {
        write!(p.inner, "{}", self)
    }
}

struct AlethePrinter<'a> {
    inner: &'a mut dyn io::Write,
    term_indices: Option<IndexMap<Rc<Term>, usize>>,
    term_sharing_variable_prefix: &'static str,
}

impl<'a> PrintProof for AlethePrinter<'a> {
    fn write_proof(&mut self, commands: &[ProofCommand]) -> io::Result<()> {
        let mut iter = ProofIter::new(commands);
        while let Some(command) = iter.next() {
            match command {
                ProofCommand::Assume { id, term } => {
                    write!(self.inner, "(assume {} ", id)?;
                    term.print_with_sharing(self)?;
                    write!(self.inner, ")")?;
                }
                ProofCommand::Step(s) => self.write_step(&mut iter, s)?,
                ProofCommand::Subproof(s) => {
                    write!(self.inner, "(anchor :step {}", command.id())?;

                    if !s.variable_args.is_empty() || !s.assignment_args.is_empty() {
                        write!(self.inner, " :args (")?;
                        let mut is_first = true;
                        for var in &s.variable_args {
                            if !is_first {
                                write!(self.inner, " ")?;
                            }
                            is_first = false;
                            var.print_with_sharing(self)?;
                        }
                        for (name, value) in &s.assignment_args {
                            if !is_first {
                                write!(self.inner, " ")?;
                            }
                            is_first = false;
                            write!(self.inner, "(:= {} ", name)?;
                            value.print_with_sharing(self)?;
                            write!(self.inner, ")")?;
                        }
                        write!(self.inner, ")")?;
                    }
                    write!(self.inner, ")")?;
                }
            }
            writeln!(self.inner)?;
        }

        Ok(())
    }
}

impl<'a> AlethePrinter<'a> {
    fn write_s_expr<H, T>(&mut self, head: &H, tail: &[T]) -> io::Result<()>
    where
        H: PrintWithSharing + ?Sized,
        T: PrintWithSharing,
    {
        write!(self.inner, "(")?;
        head.print_with_sharing(self)?;
        for t in tail {
            write!(self.inner, " ")?;
            t.print_with_sharing(self)?;
        }
        write!(self.inner, ")")
    }

<<<<<<< HEAD
    fn write_raw_term(&mut self, term: &Term) -> io::Result<()> {
        match term {
            Term::Terminal(t) => write!(self.inner, "{}", t),
=======
    fn write_raw_term(&mut self, term: &Rc<Term>) -> io::Result<()> {
        match term.as_ref() {
            Term::Const(c) => write!(self.inner, "{}", c),
            Term::Var(iden, _) => write!(self.inner, "{}", iden),
>>>>>>> 13bf5807
            Term::App(func, args) => self.write_s_expr(func, args),
            Term::Op(op, args) => self.write_s_expr(op, args),
            Term::Sort(sort) => write!(self.inner, "{}", sort),
            Term::Quant(quantifier, bindings, term) => {
                write!(self.inner, "({} ", quantifier)?;
                bindings.print_with_sharing(self)?;
                write!(self.inner, " ")?;
                term.print_with_sharing(self)?;
                write!(self.inner, ")")
            }
            Term::Choice(var, term) => {
                write!(self.inner, "(choice (")?;
                var.print_with_sharing(self)?;
                write!(self.inner, ") ")?;
                term.print_with_sharing(self)?;
                write!(self.inner, ")")
            }
            Term::Let(bindings, term) => {
                write!(self.inner, "(let ")?;
                bindings.print_with_sharing(self)?;
                write!(self.inner, " ")?;
                term.print_with_sharing(self)?;
                write!(self.inner, ")")
            }
            Term::Lambda(bindings, term) => {
                write!(self.inner, "(lambda ")?;
                bindings.print_with_sharing(self)?;
                write!(self.inner, " ")?;
                term.print_with_sharing(self)?;
                write!(self.inner, ")")
            }
        }
    }

    fn write_step(&mut self, iter: &mut ProofIter, step: &ProofStep) -> io::Result<()> {
        write!(self.inner, "(step {} (cl", step.id)?;

        for t in &step.clause {
            write!(self.inner, " ")?;
            t.print_with_sharing(self)?;
        }
        write!(self.inner, ")")?;

        write!(self.inner, " :rule {}", step.rule)?;

        if let [head, tail @ ..] = step.premises.as_slice() {
            write!(self.inner, " :premises ({}", iter.get_premise(*head).id())?;
            for premise in tail {
                write!(self.inner, " {}", iter.get_premise(*premise).id())?;
            }
            write!(self.inner, ")")?;
        }

        if let [head, tail @ ..] = step.args.as_slice() {
            write!(self.inner, " :args (")?;
            self.write_proof_arg(head)?;
            for arg in tail {
                write!(self.inner, " ")?;
                self.write_proof_arg(arg)?;
            }
            write!(self.inner, ")")?;
        }

        if let [head, tail @ ..] = step.discharge.as_slice() {
            write!(self.inner, " :discharge ({}", iter.get_premise(*head).id())?;
            for id in tail {
                write!(self.inner, " {}", iter.get_premise(*id).id())?;
            }
            write!(self.inner, ")")?;
        }

        write!(self.inner, ")")?;
        Ok(())
    }

    fn write_proof_arg(&mut self, arg: &ProofArg) -> io::Result<()> {
        match arg {
            ProofArg::Term(t) => t.print_with_sharing(self),
            ProofArg::Assign(name, value) => {
                write!(self.inner, "(:= {} ", name)?;
                value.print_with_sharing(self)?;
                write!(self.inner, ")")
            }
        }
    }

    fn write_lia_smt_instance(&mut self, clause: &[Rc<Term>]) -> io::Result<()> {
        for term in clause.iter().dedup() {
            write!(self.inner, "(assert (not ")?;
            term.print_with_sharing(self)?;
            writeln!(self.inner, "))")?;
        }
        Ok(())
    }
}

fn write_s_expr<H, T>(f: &mut fmt::Formatter, head: H, tail: &[T]) -> fmt::Result
where
    H: fmt::Display,
    T: fmt::Display,
{
    write!(f, "({}", head)?;
    for e in tail {
        write!(f, " {}", e)?;
    }
    write!(f, ")")
}

fn quote_symbol(symbol: &str) -> Cow<str> {
    use crate::parser::Reserved;
    use std::str::FromStr;

    assert!(symbol.chars().all(|c| c != '|'));

    // Any symbol that:
    // - is an empty string,
    // - starts with a digit,
    // - is a reserved word, or
    // - contains non-symbol characters
    // must be quoted
    if symbol.is_empty()
        || symbol.chars().next().unwrap().is_ascii_digit()
        || Reserved::from_str(symbol).is_ok()
        || symbol.chars().any(|c| !is_symbol_character(c))
    {
        Cow::Owned(format!("|{}|", symbol))
    } else {
        Cow::Borrowed(symbol)
    }
}

fn escape_string(string: &str) -> Cow<str> {
    if string.contains('"') {
        Cow::Owned(string.replace('"', "\"\""))
    } else {
        Cow::Borrowed(string)
    }
}

impl fmt::Display for Term {
    fn fmt(&self, f: &mut fmt::Formatter<'_>) -> fmt::Result {
<<<<<<< HEAD
        // If the alternate flag (`#`) is passed, we disable printing with sharing
        let use_sharing = !f.alternate();
        let mut buf = Vec::new();
        let mut printer = AlethePrinter {
            inner: &mut buf,
            term_indices: use_sharing.then(AHashMap::new),
            term_sharing_variable_prefix: "@p_",
        };
        printer.write_raw_term(self).unwrap();
        let result = std::str::from_utf8(&buf).unwrap();
        write!(f, "{}", result)
=======
        match self {
            Term::Const(c) => write!(f, "{}", c),
            Term::Var(iden, _) => write!(f, "{}", iden),
            Term::App(func, args) => write_s_expr(f, func, args),
            Term::Op(op, args) => write_s_expr(f, op, args),
            Term::Sort(sort) => write!(f, "{}", sort),
            Term::Quant(quantifier, bindings, term) => {
                write!(f, "({} {} {})", quantifier, bindings, term)
            }
            Term::Choice((symbol, sort), term) => {
                write!(f, "(choice (({} {})) {})", symbol, sort, term)
            }
            Term::Let(bindings, term) => {
                write!(f, "(let {} {})", bindings, term)
            }
            Term::Lambda(bindings, term) => {
                write!(f, "(lambda {} {})", bindings, term)
            }
        }
>>>>>>> 13bf5807
    }
}

impl fmt::Debug for Term {
    fn fmt(&self, f: &mut fmt::Formatter) -> fmt::Result {
        fmt::Display::fmt(self, f)
    }
}

impl fmt::Display for Constant {
    fn fmt(&self, f: &mut fmt::Formatter) -> fmt::Result {
        match self {
            Constant::Integer(i) => write!(f, "{}", i),
            Constant::Real(r) => {
                if r.is_integer() {
                    write!(f, "{:?}.0", r.numer())
                } else {
                    write!(f, "{:?}", r.to_f64())
                }
            }
            Constant::String(s) => write!(f, "\"{}\"", escape_string(s)),
        }
    }
}

impl fmt::Display for Ident {
    fn fmt(&self, f: &mut fmt::Formatter) -> fmt::Result {
        match self {
            Ident::Simple(s) => write!(f, "{}", quote_symbol(s)),
            Ident::Indexed(s, indices) => {
                write_s_expr(f, format!("_ {}", quote_symbol(s)), indices)
            }
        }
    }
}

impl fmt::Display for IdentIndex {
    fn fmt(&self, f: &mut fmt::Formatter) -> fmt::Result {
        match self {
            IdentIndex::Numeral(n) => write!(f, "{}", n),
            IdentIndex::Symbol(s) => write!(f, "{}", quote_symbol(s)),
        }
    }
}

impl fmt::Display for Quantifier {
    fn fmt(&self, f: &mut fmt::Formatter) -> fmt::Result {
        write!(
            f,
            "{}",
            match self {
                Quantifier::Forall => "forall",
                Quantifier::Exists => "exists",
            }
        )
    }
}

impl fmt::Display for BindingList {
    fn fmt(&self, f: &mut fmt::Formatter) -> fmt::Result {
        match self.as_slice() {
            [] => write!(f, "()"),
            [head, tail @ ..] => {
                write!(f, "(({} {})", quote_symbol(&head.0), head.1)?;
                for (var, term) in tail {
                    write!(f, " ({} {})", quote_symbol(var), term)?;
                }
                write!(f, ")")
            }
        }
    }
}

impl fmt::Display for Sort {
    fn fmt(&self, f: &mut fmt::Formatter) -> fmt::Result {
        match self {
            // Function sorts should never be displayed, so the exact format we use is of little
            // importance
            Sort::Function(args) => write_s_expr(f, "Func", args),
            Sort::Atom(name, args) => match args.len() {
                0 => write!(f, "{}", quote_symbol(name)),
                _ => write_s_expr(f, quote_symbol(name), args),
            },
            Sort::Bool => write!(f, "Bool"),
            Sort::Int => write!(f, "Int"),
            Sort::Real => write!(f, "Real"),
            Sort::String => write!(f, "String"),
            Sort::Array(x, y) => write_s_expr(f, "Array", &[x, y]),
        }
    }
}

impl fmt::Display for Token {
    fn fmt(&self, f: &mut fmt::Formatter) -> fmt::Result {
        match self {
            Token::OpenParen => write!(f, "("),
            Token::CloseParen => write!(f, ")"),
            Token::Symbol(s) => write!(f, "{}", quote_symbol(s)),
            Token::Keyword(k) => write!(f, ":{}", k),
            Token::Numeral(n) => write!(f, "{}", n),
            Token::Decimal(r) => write!(f, "{}", r),
            Token::String(s) => write!(f, "\"{}\"", escape_string(s)),
            Token::ReservedWord(r) => write!(f, "{}", r),
            Token::Eof => write!(f, "EOF"),
        }
    }
}

impl fmt::Display for ProblemPrelude {
    fn fmt(&self, f: &mut fmt::Formatter) -> fmt::Result {
        writeln!(f, "(set-logic {})", self.logic.as_deref().unwrap_or("ALL"))?;

        for (name, arity) in &self.sort_declarations {
            writeln!(f, "(declare-sort {} {})", name, arity)?;
        }

        for (name, sort) in &self.function_declarations {
            write!(f, "(declare-fun {} ", name)?;
            if let Sort::Function(sorts) = sort.as_sort().unwrap() {
                write_s_expr(f, &sorts[0], &sorts[1..sorts.len() - 1])?;
                writeln!(f, " {})", sorts.last().unwrap())?;
            } else {
                writeln!(f, "() {})", sort)?;
            }
        }
        Ok(())
    }
}<|MERGE_RESOLUTION|>--- conflicted
+++ resolved
@@ -171,16 +171,10 @@
         write!(self.inner, ")")
     }
 
-<<<<<<< HEAD
     fn write_raw_term(&mut self, term: &Term) -> io::Result<()> {
         match term {
-            Term::Terminal(t) => write!(self.inner, "{}", t),
-=======
-    fn write_raw_term(&mut self, term: &Rc<Term>) -> io::Result<()> {
-        match term.as_ref() {
             Term::Const(c) => write!(self.inner, "{}", c),
             Term::Var(iden, _) => write!(self.inner, "{}", iden),
->>>>>>> 13bf5807
             Term::App(func, args) => self.write_s_expr(func, args),
             Term::Op(op, args) => self.write_s_expr(op, args),
             Term::Sort(sort) => write!(self.inner, "{}", sort),
@@ -322,39 +316,17 @@
 
 impl fmt::Display for Term {
     fn fmt(&self, f: &mut fmt::Formatter<'_>) -> fmt::Result {
-<<<<<<< HEAD
         // If the alternate flag (`#`) is passed, we disable printing with sharing
         let use_sharing = !f.alternate();
         let mut buf = Vec::new();
         let mut printer = AlethePrinter {
             inner: &mut buf,
-            term_indices: use_sharing.then(AHashMap::new),
+            term_indices: use_sharing.then(IndexMap::new),
             term_sharing_variable_prefix: "@p_",
         };
         printer.write_raw_term(self).unwrap();
         let result = std::str::from_utf8(&buf).unwrap();
         write!(f, "{}", result)
-=======
-        match self {
-            Term::Const(c) => write!(f, "{}", c),
-            Term::Var(iden, _) => write!(f, "{}", iden),
-            Term::App(func, args) => write_s_expr(f, func, args),
-            Term::Op(op, args) => write_s_expr(f, op, args),
-            Term::Sort(sort) => write!(f, "{}", sort),
-            Term::Quant(quantifier, bindings, term) => {
-                write!(f, "({} {} {})", quantifier, bindings, term)
-            }
-            Term::Choice((symbol, sort), term) => {
-                write!(f, "(choice (({} {})) {})", symbol, sort, term)
-            }
-            Term::Let(bindings, term) => {
-                write!(f, "(let {} {})", bindings, term)
-            }
-            Term::Lambda(bindings, term) => {
-                write!(f, "(lambda {} {})", bindings, term)
-            }
-        }
->>>>>>> 13bf5807
     }
 }
 
