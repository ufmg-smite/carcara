--- conflicted
+++ resolved
@@ -147,13 +147,10 @@
                 }
                 Operator::BvComp => Sort::BitVec(Integer::ONE.into()),
                 Operator::BvBbTerm | Operator::BvPBbTerm => Sort::BitVec(Integer::from(args.len())),
-<<<<<<< HEAD
-=======
                 Operator::BvConst => {
                     let bvsize = args[1].as_integer().unwrap();
                     Sort::BitVec(bvsize)
                 }
->>>>>>> 813d913c
                 Operator::BvConcat => {
                     let mut total_width = Integer::ZERO;
                     for arg in args {
