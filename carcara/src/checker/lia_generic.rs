--- conflicted
+++ resolved
@@ -112,20 +112,10 @@
     let commands = parser.parse_proof()?;
     let proof = Proof { premises, commands };
 
-<<<<<<< HEAD
-    let config = Config {
-        strict: false,
-        skip_unknown_rules: false,
-        is_running_test: false,
-        check_lia_using_cvc5: false,
-    };
-    ProofChecker::new(pool, config, prelude).check(
+    ProofChecker::new(pool, Config::new(), prelude).check(
         &proof,
         &mut None::<CheckerStatistics<OnlineBenchmarkResults>>,
     )?;
-=======
-    ProofChecker::new(pool, Config::new(), prelude).check(&proof)?;
->>>>>>> c6e5df0e
     Ok(proof.commands)
 }
 
