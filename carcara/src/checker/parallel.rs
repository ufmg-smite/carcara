#![allow(unused_imports)]
#![allow(dead_code)]

use super::error::CheckerError;
use super::rules::{Premise, Rule, RuleArgs, RuleResult};
#[cfg(feature = "thread-safety")]
use super::scheduler::{iter::ScheduleIter, Scheduler::Scheduler};
use super::{context::*, lia_generic, CheckerStatistics, Config};
use crate::{ast::*, CarcaraResult, Error};
use ahash::AHashSet;
use std::sync::RwLock;
use std::{
    sync::{Arc, Mutex},
    time::{Duration, Instant},
};

unsafe impl Sync for CheckerStatistics<'_> {}
unsafe impl Send for CheckerStatistics<'_> {}

pub struct ParallelProofChecker<'c> {
    pool: Arc<SingleThreadPool::TermPool>,
    config: Config<'c>,
    prelude: &'c ProblemPrelude,
    context: ContextStack,
    reached_empty_clause: bool,
    is_holey: bool,
}

#[cfg(feature = "thread-safety")]
impl<'c> ParallelProofChecker<'c> {
    pub fn new(
        pool: Arc<SingleThreadPool::TermPool>,
<<<<<<< HEAD
        context_usage: &Vec<usize>,
=======
        config: Config<'c>,
        prelude: &'c ProblemPrelude,
>>>>>>> f2813bec
    ) -> Self {
        ParallelProofChecker {
            pool,
            config,
<<<<<<< HEAD
            prelude: Rc::new(prelude),
            context: ContextStack::from_usage(context_usage),
=======
            prelude,
            context: ContextStack::new(),
>>>>>>> f2813bec
            reached_empty_clause: false,
            is_holey: false,
        }
    }

    /// Copies the proof checker and instantiate parallel fields
    pub fn parallelize_self(&self) -> Self {
        ParallelProofChecker {
            pool: self.pool.clone(),
            config: Config {
                strict: self.config.strict,
                skip_unknown_rules: self.config.skip_unknown_rules,
                is_running_test: self.config.is_running_test,
                statistics: None,
                check_lia_using_cvc5: self.config.check_lia_using_cvc5,
            },
<<<<<<< HEAD
            prelude: Rc::clone(&self.prelude),
            context: ContextStack::from_previous(&self.context),
=======
            prelude: self.prelude,
            context: ContextStack::new(),
>>>>>>> f2813bec
            reached_empty_clause: false,
            is_holey: false,
        }
    }

    pub fn check<'s, 'p>(
        &'s mut self,
        proof: &'p Proof,
        scheduler: &'s Scheduler,
    ) -> CarcaraResult<bool> {
        crossbeam::scope(|s| {
            let threads: Vec<_> = (&scheduler.loads)
                .into_iter()
                .enumerate()
                .map(|(i, schedule)| {
                    let mut local_self = self.parallelize_self();
                    let mut merged_pool = TermPool::from_previous(&local_self.pool);

                    s.builder()
                        .name(format!("worker-{i}"))
                        .spawn(move |_| -> CarcaraResult<(bool, bool)> {
                            let mut iter = schedule.iter();

                            while let Some(command) = iter.next() {
                                match command {
                                    ProofCommand::Step(step) => {
                                        // If this step ends a subproof, it might need to implicitly reference the
                                        // previous command in the subproof
                                        let previous_command = if iter.is_end_step() {
                                            let subproof = iter.current_subproof().unwrap();
                                            let index = subproof.len() - 2;
                                            subproof.get(index).map(|command| {
                                                Premise::new((iter.depth(), index), command)
                                            })
                                        } else {
                                            None
                                        };

                                        local_self
                                            .check_step(
                                                step,
                                                previous_command,
                                                &iter,
                                                &mut merged_pool,
                                            )
                                            .map_err(|e| Error::Checker {
                                                inner: e,
                                                rule: step.rule.clone(),
                                                step: step.id.clone(),
                                            })?;

                                        if step.clause.is_empty() {
                                            local_self.reached_empty_clause = true;
                                        }
                                    }
                                    ProofCommand::Subproof(s) => {
                                        let step_id = command.id();

                                        local_self
                                            .context
                                            .push_from_id(
                                                &mut merged_pool,
                                                &s.assignment_args,
                                                &s.variable_args,
                                                s.context_id,
                                            )
                                            .map_err(|e| Error::Checker {
                                                inner: e.into(),
                                                rule: "anchor".into(),
                                                step: step_id.to_owned(),
                                            })?;
                                    }
                                    ProofCommand::Assume { id, term } => {
                                        local_self.check_assume(
                                            id,
                                            term,
                                            &proof.premises,
                                            &iter,
                                        )?;
                                    }
                                    ProofCommand::Closing => {
                                        // If this is the last command of a subproof, we have to pop the subproof
                                        // commands off of the stack. The parser already ensures that the last command
                                        // in a subproof is always a `step` command
                                        local_self.context.pop();
                                    }
                                }
                            }

                            // Returns Ok(reached empty clause, isHoley)
                            if local_self.config.is_running_test || local_self.reached_empty_clause
                            {
                                Ok((true, local_self.is_holey))
                            } else {
                                Ok((false, local_self.is_holey))
                            }
                        })
                        .unwrap()
                })
                .collect();

            // Unify the results of all threads and generate the final result based on them
            let (mut reached, mut holey) = (false, false);
            let mut err: Result<(bool, bool), Error> = Ok((false, false));

            for opt in threads.into_iter().map(|t| t.join().unwrap()) {
                match opt {
                    Ok((_reached, _holey)) => {
                        (reached, holey) = (reached | _reached, holey | _holey);
                    }
                    Err(_) => {
                        err = opt;
                        break;
                    }
                }
            }
            // If an error happend
            if let Err(x) = err {
                return Err(x);
            }

            if reached {
                Ok(holey)
            } else {
                Err(Error::DoesNotReachEmptyClause)
            }
        })
        .unwrap()
    }

    fn check_assume(
        &mut self,
        id: &str,
        term: &Rc<Term>,
        premises: &AHashSet<Rc<Term>>,
        iter: &ScheduleIter,
    ) -> CarcaraResult<()> {
        // Some subproofs contain `assume` commands inside them. These don't refer
        // to the original problem premises, so we ignore the `assume` command if
        // it is inside a subproof. Since the unit tests for the rules don't define the
        // original problem, but sometimes use `assume` commands, we also skip the
        // command if we are in a testing context.
        if self.config.is_running_test || iter.is_in_subproof() {
            return Ok(());
        }

        if premises.contains(term) {
            return Ok(());
        }

        let mut found = None;
        let mut deep_eq_time = Duration::ZERO;
        for p in premises {
            let mut this_deep_eq_time = Duration::ZERO;
            let (result, _) = tracing_deep_eq(term, p, &mut this_deep_eq_time);
            deep_eq_time += this_deep_eq_time;
            if result {
                found = Some(p.clone());
                break;
            }
        }

        if let Some(_) = found {
            Ok(())
        } else {
            Err(Error::Checker {
                inner: CheckerError::Assume(term.clone()),
                rule: "assume".into(),
                step: id.to_owned(),
            })
        }
    }

    fn check_step<'a>(
        &mut self,
        step: &'a ProofStep,
        previous_command: Option<Premise<'a>>,
        iter: &'a ScheduleIter<'a>,
        pool: &mut TermPool,
    ) -> RuleResult {
        let mut deep_eq_time = Duration::ZERO;

        if step.rule == "lia_generic" {
            if self.config.check_lia_using_cvc5 {
                let is_hole =
                    lia_generic::lia_generic(pool, &step.clause, &self.prelude, None, &step.id);
                self.is_holey = self.is_holey || is_hole;
            } else {
                log::warn!("encountered \"lia_generic\" rule, ignoring");
                self.is_holey = true;
            }
        } else {
            let rule = match Self::get_rule(&step.rule, self.config.strict) {
                Some(r) => r,
                None if self.config.skip_unknown_rules => {
                    self.is_holey = true;
                    return Ok(());
                }
                None => return Err(CheckerError::UnknownRule),
            };

            if step.rule == "hole" || step.rule == "trust" {
                self.is_holey = true;
            }

            let premises: Vec<_> = step
                .premises
                .iter()
                .map(|&p| {
                    let command = iter.get_premise(p);
                    Premise::new(p, command)
                })
                .collect();
            let discharge: Vec<_> = step
                .discharge
                .iter()
                .map(|&i| iter.get_premise(i))
                .collect();

            let rule_args = RuleArgs {
                conclusion: &step.clause,
                premises: &premises,
                args: &step.args,
                pool,
                context: &mut self.context,
                previous_command,
                discharge: &discharge,
                deep_eq_time: &mut deep_eq_time,
            };

            rule(rule_args)?;
        }

        Ok(())
    }

    pub fn get_rule(rule_name: &str, strict: bool) -> Option<Rule> {
        use super::rules::*;

        Some(match rule_name {
            "true" => tautology::r#true,
            "false" => tautology::r#false,
            "not_not" => tautology::not_not,
            "and_pos" => tautology::and_pos,
            "and_neg" => tautology::and_neg,
            "or_pos" => tautology::or_pos,
            "or_neg" => tautology::or_neg,
            "xor_pos1" => tautology::xor_pos1,
            "xor_pos2" => tautology::xor_pos2,
            "xor_neg1" => tautology::xor_neg1,
            "xor_neg2" => tautology::xor_neg2,
            "implies_pos" => tautology::implies_pos,
            "implies_neg1" => tautology::implies_neg1,
            "implies_neg2" => tautology::implies_neg2,
            "equiv_pos1" => tautology::equiv_pos1,
            "equiv_pos2" => tautology::equiv_pos2,
            "equiv_neg1" => tautology::equiv_neg1,
            "equiv_neg2" => tautology::equiv_neg2,
            "ite_pos1" => tautology::ite_pos1,
            "ite_pos2" => tautology::ite_pos2,
            "ite_neg1" => tautology::ite_neg1,
            "ite_neg2" => tautology::ite_neg2,
            "eq_reflexive" => reflexivity::eq_reflexive,
            "eq_transitive" => transitivity::eq_transitive,
            "eq_congruent" => congruence::eq_congruent,
            "eq_congruent_pred" => congruence::eq_congruent_pred,
            "distinct_elim" => clausification::distinct_elim,
            "la_rw_eq" => linear_arithmetic::la_rw_eq,
            "la_generic" => linear_arithmetic::la_generic,
            "la_disequality" => linear_arithmetic::la_disequality,
            "la_totality" => linear_arithmetic::la_totality,
            "la_tautology" => linear_arithmetic::la_tautology,
            "forall_inst" => quantifier::forall_inst,
            "qnt_join" => quantifier::qnt_join,
            "qnt_rm_unused" => quantifier::qnt_rm_unused,
            "resolution" | "th_resolution" => resolution::resolution,
            "refl" if strict => reflexivity::strict_refl,
            "refl" => reflexivity::refl,
            "trans" => transitivity::trans,
            "cong" => congruence::cong,
            "ho_cong" => congruence::ho_cong,
            "and" => clausification::and,
            "tautology" => resolution::tautology,
            "not_or" => clausification::not_or,
            "or" => clausification::or,
            "not_and" => clausification::not_and,
            "xor1" => clausification::xor1,
            "xor2" => clausification::xor2,
            "not_xor1" => clausification::not_xor1,
            "not_xor2" => clausification::not_xor2,
            "implies" => clausification::implies,
            "not_implies1" => clausification::not_implies1,
            "not_implies2" => clausification::not_implies2,
            "equiv1" => tautology::equiv1,
            "equiv2" => tautology::equiv2,
            "not_equiv1" => tautology::not_equiv1,
            "not_equiv2" => tautology::not_equiv2,
            "ite1" => tautology::ite1,
            "ite2" => tautology::ite2,
            "not_ite1" => tautology::not_ite1,
            "not_ite2" => tautology::not_ite2,
            "ite_intro" => tautology::ite_intro,
            "contraction" => resolution::contraction,
            "connective_def" => tautology::connective_def,
            "ite_simplify" => simplification::ite_simplify,
            "eq_simplify" => simplification::eq_simplify,
            "and_simplify" => simplification::and_simplify,
            "or_simplify" => simplification::or_simplify,
            "not_simplify" => simplification::not_simplify,
            "implies_simplify" => simplification::implies_simplify,
            "equiv_simplify" => simplification::equiv_simplify,
            "bool_simplify" => simplification::bool_simplify,
            "qnt_simplify" => simplification::qnt_simplify,
            "div_simplify" => simplification::div_simplify,
            "prod_simplify" => simplification::prod_simplify,
            // Despite being separate rules in the specification, proofs generated by veriT don't
            // differentiate between `unary_minus_simplify` and `minus_simplify`. To account for
            // that, `simplification::minus_simplify` implements both rules in the same function.
            "unary_minus_simplify" | "minus_simplify" => simplification::minus_simplify,
            "sum_simplify" => simplification::sum_simplify,
            "comp_simplify" => simplification::comp_simplify,
            "nary_elim" => clausification::nary_elim,
            "ac_simp" => simplification::ac_simp,
            "bfun_elim" => clausification::bfun_elim,
            "bind" => subproof::bind,
            "qnt_cnf" => quantifier::qnt_cnf,
            "subproof" => subproof::subproof,
            "let" => subproof::r#let,
            "onepoint" => subproof::onepoint,
            "sko_ex" => subproof::sko_ex,
            "sko_forall" => subproof::sko_forall,
            "reordering" => extras::reordering,
            "symm" => extras::symm,
            "not_symm" => extras::not_symm,
            "eq_symmetric" => extras::eq_symmetric,
            "or_intro" => extras::or_intro,
            "bind_let" => extras::bind_let,
            "la_mult_pos" => extras::la_mult_pos,
            "la_mult_neg" => extras::la_mult_neg,

            // Special rules that always check as valid, and are used to indicate holes in the
            // proof.
            "hole" | "trust" => |_| Ok(()),

            // The Alethe specification does not yet describe how this more strict version of the
            // resolution rule will be called. Until that is decided and added to the specification,
            // we define a new specialized rule that calls it
            "strict_resolution" => resolution::strict_resolution,

            _ => return None,
        })
    }
}<|MERGE_RESOLUTION|>--- conflicted
+++ resolved
@@ -30,23 +30,15 @@
 impl<'c> ParallelProofChecker<'c> {
     pub fn new(
         pool: Arc<SingleThreadPool::TermPool>,
-<<<<<<< HEAD
-        context_usage: &Vec<usize>,
-=======
         config: Config<'c>,
         prelude: &'c ProblemPrelude,
->>>>>>> f2813bec
+        context_usage: &Vec<usize>,
     ) -> Self {
         ParallelProofChecker {
             pool,
             config,
-<<<<<<< HEAD
-            prelude: Rc::new(prelude),
+            prelude,
             context: ContextStack::from_usage(context_usage),
-=======
-            prelude,
-            context: ContextStack::new(),
->>>>>>> f2813bec
             reached_empty_clause: false,
             is_holey: false,
         }
@@ -63,13 +55,8 @@
                 statistics: None,
                 check_lia_using_cvc5: self.config.check_lia_using_cvc5,
             },
-<<<<<<< HEAD
-            prelude: Rc::clone(&self.prelude),
+            prelude: self.prelude,
             context: ContextStack::from_previous(&self.context),
-=======
-            prelude: self.prelude,
-            context: ContextStack::new(),
->>>>>>> f2813bec
             reached_empty_clause: false,
             is_holey: false,
         }
