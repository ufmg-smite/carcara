pub mod error;
mod parallel;
mod rules;

use crate::{
    ast::*,
    benchmarking::{CollectResults, OnlineBenchmarkResults},
    CarcaraResult, Error,
};
use error::{CheckerError, SubproofError};
use indexmap::IndexSet;
pub use parallel::{scheduler::Scheduler, ParallelProofChecker};
use rules::{Premise, Rule, RuleArgs, RuleResult};
use std::{
    collections::HashSet,
    fmt,
    time::{Duration, Instant},
};

#[derive(Clone)]
pub struct CheckerStatistics<'s, CR: CollectResults + Send + Default> {
    pub file_name: &'s str,
    pub polyeq_time: Duration,
    pub assume_time: Duration,

    // This is the time to compare the `assume` term with the `assert` that matches it. That is,
    // this excludes the time spent searching for the correct `assert` premise.
    pub assume_core_time: Duration,
    pub results: CR,
}

impl<CR: CollectResults + Send + Default> fmt::Debug for CheckerStatistics<'_, CR> {
    // Since `self.results` does not implement `Debug`, we can't just `#[derive(Debug)]` and instead
    // have to implement it manually, removing that field.
    fn fmt(&self, f: &mut fmt::Formatter<'_>) -> fmt::Result {
        f.debug_struct("CheckerStatistics")
            .field("file_name", &self.file_name)
            .field("polyeq_time", &self.polyeq_time)
            .field("assume_time", &self.assume_time)
            .field("assume_core_time", &self.assume_core_time)
            .finish()
    }
}

#[derive(Debug, Default, Clone)]
pub struct Config {
    /// If `true`, the checker will assume that the proof is elaborated, and enforce extra
    /// restrictions when checking it.
    ///
    /// Currently, if enabled, the following rules are affected:
    /// - `assume` and `refl`: implicit reordering of equalities is not allowed
    /// - `resolution` and `th_resolution`: the pivots must be provided as arguments
    pub elaborated: bool,

    /// If `true`, the checker will skip any steps with rules that it does not recognize, and will
    /// consider them as holes. Normally, using an unknown rule is considered an error.
    pub ignore_unknown_rules: bool,

    /// A set of rule names that the checker will allow, considering them holes in the proof.
    pub allowed_rules: HashSet<String>,
}

impl Config {
    pub fn new() -> Self {
        Self::default()
    }

    pub fn elaborated(mut self, value: bool) -> Self {
        self.elaborated = value;
        self
    }

    pub fn ignore_unknown_rules(mut self, value: bool) -> Self {
        self.ignore_unknown_rules = value;
        self
    }
}

pub struct ProofChecker<'c> {
    pool: &'c mut PrimitivePool,
    config: Config,
    context: ContextStack,
    reached_empty_clause: bool,
    is_holey: bool,
}

impl<'c> ProofChecker<'c> {
    pub fn new(pool: &'c mut PrimitivePool, config: Config) -> Self {
        ProofChecker {
            pool,
            config,
            context: ContextStack::new(),
            reached_empty_clause: false,
            is_holey: false,
        }
    }

    pub fn check(&mut self, problem: &Problem, proof: &Proof) -> CarcaraResult<bool> {
        self.check_impl(
            problem,
            proof,
            None::<&mut CheckerStatistics<OnlineBenchmarkResults>>,
        )
    }

    pub fn check_with_stats<CR: CollectResults + Send + Default>(
        &mut self,
        problem: &Problem,
        proof: &Proof,
        stats: &mut CheckerStatistics<CR>,
    ) -> CarcaraResult<bool> {
        self.check_impl(problem, proof, Some(stats))
    }

    fn check_impl<CR: CollectResults + Send + Default>(
        &mut self,
        problem: &Problem,
        proof: &Proof,
        mut stats: Option<&mut CheckerStatistics<CR>>,
    ) -> CarcaraResult<bool> {
        // Similarly to the parser, to avoid stack overflows in proofs with many nested subproofs,
        // we check the subproofs iteratively, instead of recursively
        let mut iter = proof.iter();
        while let Some(command) = iter.next() {
            match command {
                ProofCommand::Step(step) => {
                    let is_end_of_subproof = iter.is_end_step();

                    // If this step ends a subproof, it might need to implicitly reference the
                    // previous command in the subproof
                    let previous_command = if is_end_of_subproof {
                        let subproof = iter.current_subproof().unwrap();
                        let index = subproof.len() - 2;
                        subproof
                            .get(index)
                            .map(|command| Premise::new((iter.depth(), index), command))
                    } else {
                        None
                    };
                    self.check_step(step, previous_command, &iter, &mut stats)
                        .map_err(|e| Error::Checker {
                            inner: e,
                            rule: step.rule.clone(),
                            step: step.id.clone(),
                        })?;

                    // If this is the last command of a subproof, we have to pop the subproof
                    // commands off of the stack. The parser already ensures that the last command
                    // in a subproof is always a `step` command
                    if is_end_of_subproof {
                        self.context.pop();
                    }

                    if step.clause.is_empty() {
                        self.reached_empty_clause = true;
                    }
                }
                ProofCommand::Subproof(s) => {
                    let time = Instant::now();
                    let step_id = command.id();

                    self.context.push(&s.args);

                    if let Some(stats) = &mut stats {
                        let rule_name = match s.commands.last() {
                            Some(ProofCommand::Step(step)) => format!("anchor({})", &step.rule),
                            _ => "anchor".to_owned(),
                        };
                        stats.results.add_step_measurement(
                            stats.file_name,
                            step_id,
                            &rule_name,
                            time.elapsed(),
                        );
                    }
                }
                ProofCommand::Assume { id, term } => {
                    if !self.check_assume(id, term, &problem.premises, &iter, &mut stats) {
                        return Err(Error::Checker {
                            inner: CheckerError::Assume(term.clone()),
                            rule: "assume".into(),
                            step: id.clone(),
                        });
                    }
                }
            }
        }
        if self.reached_empty_clause {
            Ok(self.is_holey)
        } else {
            Err(Error::DoesNotReachEmptyClause)
        }
    }

    fn check_assume<'i, CR: CollectResults + Send + Default>(
        &mut self,
        id: &str,
        term: &Rc<Term>,
        premises: &IndexSet<Rc<Term>>,
        iter: &'i ProofIter<'i>,
        mut stats: &mut Option<&mut CheckerStatistics<CR>>,
    ) -> bool {
        let time = Instant::now();

        // Some subproofs contain `assume` commands inside them. These don't refer to the original
        // problem premises, but are instead local assumptions that are discharged by the subproof's
        // final step, so we ignore the `assume` command if it is inside a subproof.
        if iter.is_in_subproof() {
            return true;
        }

        if premises.contains(term) {
            if let Some(s) = stats {
                let time = time.elapsed();

                s.assume_time += time;
                s.results
                    .add_assume_measurement(s.file_name, id, true, time);
            }
            return true;
        }

        if self.config.elaborated {
            return false;
        }

        let mut found = false;
        let mut polyeq_time = Duration::ZERO;
        let mut core_time = Duration::ZERO;

        for p in premises {
            let mut this_polyeq_time = Duration::ZERO;

            let mut comp = Polyeq::new().mod_reordering(true).mod_nary(true);
            let result = comp.eq_with_time(term, p, &mut this_polyeq_time);
            let depth = comp.max_depth();

            polyeq_time += this_polyeq_time;

            if let Some(s) = &mut stats {
                s.results.add_polyeq_depth(depth);
            }
            if result {
                core_time = this_polyeq_time;
                found = true;
                break;
            }
        }
        if !found {
            return false;
        };

        if let Some(s) = &mut stats {
            let time = time.elapsed();

            s.assume_time += time;
            s.assume_core_time += core_time;
            s.polyeq_time += polyeq_time;
            s.results
                .add_assume_measurement(s.file_name, id, false, time);
        }

        true
    }

    fn check_step<'i, CR: CollectResults + Send + Default>(
        &mut self,
        step: &ProofStep,
        previous_command: Option<Premise>,
        iter: &'i ProofIter<'i>,
        stats: &mut Option<&mut CheckerStatistics<CR>>,
    ) -> RuleResult {
        let time = Instant::now();
        let mut polyeq_time = Duration::ZERO;

        if !step.discharge.is_empty() && step.rule != "subproof" {
            return Err(CheckerError::Subproof(SubproofError::DischargeInWrongRule));
        }

        let rule = match Self::get_rule(&step.rule, self.config.elaborated) {
            Some(r) => r,
            None if self.config.ignore_unknown_rules
                || self.config.allowed_rules.contains(&step.rule) =>
            {
                self.is_holey = true;
                return Ok(());
            }
            None => return Err(CheckerError::UnknownRule),
        };

        if step.rule == "hole" || step.rule == "lia_generic" {
            self.is_holey = true;
        }

        let premises: Vec<_> = step
            .premises
            .iter()
            .map(|&p| {
                let command = iter.get_premise(p);
                Premise::new(p, command)
            })
            .collect();
        let discharge: Vec<_> = step
            .discharge
            .iter()
            .map(|&i| iter.get_premise(i))
            .collect();

        let rule_args = RuleArgs {
            conclusion: &step.clause,
            premises: &premises,
            args: &step.args,
            pool: self.pool,
            context: &mut self.context,
            previous_command,
            discharge: &discharge,
            polyeq_time: &mut polyeq_time,
        };

        rule(rule_args)?;

        if iter.is_end_step() {
            let subproof = iter.current_subproof().unwrap();
            Self::check_discharge(subproof, iter.depth(), &step.discharge)?;
        }

        if let Some(s) = stats {
            let time = time.elapsed();

            s.results
                .add_step_measurement(s.file_name, &step.id, &step.rule, time);
            s.polyeq_time += polyeq_time;
        }
        Ok(())
    }

    fn check_discharge(
        subproof: &[ProofCommand],
        depth: usize,
        discharge: &[(usize, usize)],
    ) -> RuleResult {
        let discharge: IndexSet<_> = discharge.iter().collect();
        if let Some((_, not_discharged)) = subproof
            .iter()
            .enumerate()
            .find(|&(i, command)| command.is_assume() && !discharge.contains(&(depth, i)))
        {
            Err(CheckerError::Subproof(
                SubproofError::LocalAssumeNotDischarged(not_discharged.id().to_owned()),
            ))
        } else {
            Ok(())
        }
    }

    pub fn get_rule(rule_name: &str, elaborated: bool) -> Option<Rule> {
        use rules::*;

        Some(match rule_name {
            "true" => tautology::r#true,
            "false" => tautology::r#false,
            "not_not" => tautology::not_not,
            "and_pos" => tautology::and_pos,
            "and_neg" => tautology::and_neg,
            "or_pos" => tautology::or_pos,
            "or_neg" => tautology::or_neg,
            "xor_pos1" => tautology::xor_pos1,
            "xor_pos2" => tautology::xor_pos2,
            "xor_neg1" => tautology::xor_neg1,
            "xor_neg2" => tautology::xor_neg2,
            "implies_pos" => tautology::implies_pos,
            "implies_neg1" => tautology::implies_neg1,
            "implies_neg2" => tautology::implies_neg2,
            "equiv_pos1" => tautology::equiv_pos1,
            "equiv_pos2" => tautology::equiv_pos2,
            "equiv_neg1" => tautology::equiv_neg1,
            "equiv_neg2" => tautology::equiv_neg2,
            "ite_pos1" => tautology::ite_pos1,
            "ite_pos2" => tautology::ite_pos2,
            "ite_neg1" => tautology::ite_neg1,
            "ite_neg2" => tautology::ite_neg2,
            "eq_reflexive" => reflexivity::eq_reflexive,
            "eq_transitive" => transitivity::eq_transitive,
            "eq_congruent" => congruence::eq_congruent,
            "eq_congruent_pred" => congruence::eq_congruent_pred,
            "distinct_elim" => clausification::distinct_elim,
            "la_rw_eq" => linear_arithmetic::la_rw_eq,
            "la_generic" => linear_arithmetic::la_generic,
            "la_disequality" => linear_arithmetic::la_disequality,
            "la_totality" => linear_arithmetic::la_totality,
            "la_tautology" => linear_arithmetic::la_tautology,
            "forall_inst" => quantifier::forall_inst,
            "qnt_join" => quantifier::qnt_join,
            "qnt_rm_unused" => quantifier::qnt_rm_unused,
            "resolution" | "th_resolution" if elaborated => resolution::resolution_with_args,
            "resolution" | "th_resolution" => resolution::resolution,
            "refl" if elaborated => reflexivity::strict_refl,
            "refl" => reflexivity::refl,
            "trans" => transitivity::trans,
            "cong" => congruence::cong,
            "ho_cong" => congruence::ho_cong,
            "and" => clausification::and,
            "tautology" => resolution::tautology,
            "not_or" => clausification::not_or,
            "or" => clausification::or,
            "not_and" => clausification::not_and,
            "xor1" => clausification::xor1,
            "xor2" => clausification::xor2,
            "not_xor1" => clausification::not_xor1,
            "not_xor2" => clausification::not_xor2,
            "implies" => clausification::implies,
            "not_implies1" => clausification::not_implies1,
            "not_implies2" => clausification::not_implies2,
            "equiv1" => tautology::equiv1,
            "equiv2" => tautology::equiv2,
            "not_equiv1" => tautology::not_equiv1,
            "not_equiv2" => tautology::not_equiv2,
            "ite1" => tautology::ite1,
            "ite2" => tautology::ite2,
            "not_ite1" => tautology::not_ite1,
            "not_ite2" => tautology::not_ite2,
            "ite_intro" => tautology::ite_intro,
            "contraction" => resolution::contraction,
            "connective_def" => tautology::connective_def,
            "ite_simplify" => simplification::ite_simplify,
            "eq_simplify" => simplification::eq_simplify,
            "and_simplify" => simplification::and_simplify,
            "or_simplify" => simplification::or_simplify,
            "not_simplify" => simplification::not_simplify,
            "implies_simplify" => simplification::implies_simplify,
            "equiv_simplify" => simplification::equiv_simplify,
            "bool_simplify" => simplification::bool_simplify,
            "qnt_simplify" => simplification::qnt_simplify,
            "div_simplify" => simplification::div_simplify,
            "prod_simplify" => simplification::prod_simplify,
            // Despite being separate rules in the specification, proofs generated by veriT don't
            // differentiate between `unary_minus_simplify` and `minus_simplify`. To account for
            // that, `simplification::minus_simplify` implements both rules in the same function.
            "unary_minus_simplify" | "minus_simplify" => simplification::minus_simplify,
            "sum_simplify" => simplification::sum_simplify,
            "comp_simplify" => simplification::comp_simplify,
            "nary_elim" => clausification::nary_elim,
            "ac_simp" => simplification::ac_simp,
            "bfun_elim" => clausification::bfun_elim,
            "bind" => subproof::bind,
            "qnt_cnf" => quantifier::qnt_cnf,
            "subproof" => subproof::subproof,
            "let" => subproof::r#let,
            "onepoint" => subproof::onepoint,
            "sko_ex" => subproof::sko_ex,
            "sko_forall" => subproof::sko_forall,
            "reordering" => extras::reordering,
            "symm" => extras::symm,
            "not_symm" => extras::not_symm,
            "eq_symmetric" => extras::eq_symmetric,
            "weakening" => extras::weakening,
            "bind_let" => extras::bind_let,
            "la_mult_pos" => extras::la_mult_pos,
            "la_mult_neg" => extras::la_mult_neg,
            "mod_simplify" => extras::mod_simplify,
            "bitblast_extract" => bitvectors::extract,
            "bitblast_bvadd" => bitvectors::add,
            "bitblast_ult" => bitvectors::ult,

            "concat_eq" => strings::concat_eq,
            "concat_unify" => strings::concat_unify,
            "concat_conflict" => strings::concat_conflict,
            "concat_csplit_prefix" => strings::concat_csplit_prefix,
            "concat_csplit_suffix" => strings::concat_csplit_suffix,
            "concat_split_prefix" => strings::concat_split_prefix,
            "concat_split_suffix" => strings::concat_split_suffix,
            "concat_lprop_prefix" => strings::concat_lprop_prefix,
            "concat_lprop_suffix" => strings::concat_lprop_suffix,
            "concat_cprop_prefix" => strings::concat_cprop_prefix,
            "concat_cprop_suffix" => strings::concat_cprop_suffix,

<<<<<<< HEAD
            // pseudo-boolean bitblasting
            "pbblast_bveq" => pb_blasting::pbblast_bveq,
            "pbblast_bvult" => pb_blasting::pbblast_bvult,
            "pbblast_bvugt" => pb_blasting::pbblast_bvugt,
            "pbblast_bvuge" => pb_blasting::pbblast_bvuge,
            "pbblast_bvule" => pb_blasting::pbblast_bvule,
            "pbblast_bvslt" => pb_blasting::pbblast_bvslt,
            "pbblast_bvsgt" => pb_blasting::pbblast_bvsgt,
            "pbblast_bvsge" => pb_blasting::pbblast_bvsge,
            "pbblast_bvsle" => pb_blasting::pbblast_bvsle,
            "pbblast_pbbvar" => pb_blasting::pbblast_pbbvar,
            "pbblast_pbbconst" => pb_blasting::pbblast_pbbconst,
            "pbblast_bvxor" => pb_blasting::pbblast_bvxor,
            "pbblast_bvand" => pb_blasting::pbblast_bvand,
=======
            // cutting planes rules
            "cp_addition" => cutting_planes::cp_addition,
            "cp_multiplication" => cutting_planes::cp_multiplication,
            "cp_division" => cutting_planes::cp_division,
            "cp_saturation" => cutting_planes::cp_saturation,
>>>>>>> fb7bb1ed

            "string_decompose" => strings::string_decompose,
            "string_length_pos" => strings::string_length_pos,
            "string_length_non_empty" => strings::string_length_non_empty,

            "re_inter" => strings::re_inter,
            "re_unfold_neg" => strings::re_unfold_neg,
            "re_unfold_neg_concat_fixed_prefix" => strings::re_unfold_neg_concat_fixed_prefix,
            "re_unfold_neg_concat_fixed_suffix" => strings::re_unfold_neg_concat_fixed_suffix,
            // Drup format rules
            "drup" => |x| drup::drup(false, x),
            // Drup format rules
            "drat" => |x| drup::drup(true, x),

            // Special rules that always check as valid, and are used to indicate holes in the
            // proof.
            "hole" => |_| Ok(()),
            "lia_generic" => |_| {
                log::warn!("encountered \"lia_generic\" rule, ignoring");
                Ok(())
            },

            // The Alethe specification does not yet describe how this more strict version of the
            // resolution rule will be called. Until that is decided and added to the specification,
            // we define a new specialized rule that calls it
            "strict_resolution" => resolution::strict_resolution,

            _ => return None,
        })
    }
}<|MERGE_RESOLUTION|>--- conflicted
+++ resolved
@@ -474,7 +474,6 @@
             "concat_cprop_prefix" => strings::concat_cprop_prefix,
             "concat_cprop_suffix" => strings::concat_cprop_suffix,
 
-<<<<<<< HEAD
             // pseudo-boolean bitblasting
             "pbblast_bveq" => pb_blasting::pbblast_bveq,
             "pbblast_bvult" => pb_blasting::pbblast_bvult,
@@ -489,13 +488,12 @@
             "pbblast_pbbconst" => pb_blasting::pbblast_pbbconst,
             "pbblast_bvxor" => pb_blasting::pbblast_bvxor,
             "pbblast_bvand" => pb_blasting::pbblast_bvand,
-=======
+
             // cutting planes rules
             "cp_addition" => cutting_planes::cp_addition,
             "cp_multiplication" => cutting_planes::cp_multiplication,
             "cp_division" => cutting_planes::cp_division,
             "cp_saturation" => cutting_planes::cp_saturation,
->>>>>>> fb7bb1ed
 
             "string_decompose" => strings::string_decompose,
             "string_length_pos" => strings::string_length_pos,
