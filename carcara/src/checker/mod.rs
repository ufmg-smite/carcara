pub mod error;
mod lia_generic;
mod parallel;
mod rules;

use crate::{
    ast::*,
    benchmarking::{CollectResults, OnlineBenchmarkResults},
    elaborator::Elaborator,
    CarcaraResult, Error, LiaGenericOptions,
};
use error::{CheckerError, SubproofError};
use indexmap::IndexSet;
pub use parallel::{scheduler::Scheduler, ParallelProofChecker};
use rules::{ElaborationRule, Premise, Rule, RuleArgs, RuleResult};
use std::{
    fmt,
    time::{Duration, Instant},
};

#[derive(Clone)]
pub struct CheckerStatistics<'s, CR: CollectResults + Send + Default> {
    pub file_name: &'s str,
    pub elaboration_time: Duration,
    pub polyeq_time: Duration,
    pub assume_time: Duration,

    // This is the time to compare the `assume` term with the `assert` that matches it. That is,
    // this excludes the time spent searching for the correct `assert` premise.
    pub assume_core_time: Duration,
    pub results: CR,
}

impl<CR: CollectResults + Send + Default> fmt::Debug for CheckerStatistics<'_, CR> {
    // Since `self.results` does not implement `Debug`, we can't just `#[derive(Debug)]` and instead
    // have to implement it manually, removing that field.
    fn fmt(&self, f: &mut fmt::Formatter<'_>) -> fmt::Result {
        f.debug_struct("CheckerStatistics")
            .field("file_name", &self.file_name)
            .field("elaboration_time", &self.elaboration_time)
            .field("polyeq_time", &self.polyeq_time)
            .field("assume_time", &self.assume_time)
            .field("assume_core_time", &self.assume_core_time)
            .finish()
    }
}

#[derive(Debug, Default, Clone)]
pub struct Config {
    strict: bool,
    ignore_unknown_rules: bool,
    lia_options: Option<LiaGenericOptions>,
}

impl Config {
    pub fn new() -> Self {
        Self::default()
    }

    pub fn strict(mut self, value: bool) -> Self {
        self.strict = value;
        self
    }

    pub fn ignore_unknown_rules(mut self, value: bool) -> Self {
        self.ignore_unknown_rules = value;
        self
    }

    pub fn lia_options(mut self, value: impl Into<Option<LiaGenericOptions>>) -> Self {
        self.lia_options = value.into();
        self
    }
}

pub struct ProofChecker<'c> {
    pool: &'c mut PrimitivePool,
    config: Config,
    prelude: &'c ProblemPrelude,
    context: ContextStack,
    elaborator: Option<Elaborator>,
    reached_empty_clause: bool,
    is_holey: bool,
}

impl<'c> ProofChecker<'c> {
    pub fn new(pool: &'c mut PrimitivePool, config: Config, prelude: &'c ProblemPrelude) -> Self {
        ProofChecker {
            pool,
            config,
            prelude,
            context: ContextStack::new(),
            elaborator: None,
            reached_empty_clause: false,
            is_holey: false,
        }
    }

    pub fn check(&mut self, proof: &Proof) -> CarcaraResult<bool> {
        self.check_impl(
            proof,
            None::<&mut CheckerStatistics<OnlineBenchmarkResults>>,
        )
    }

    pub fn check_with_stats<CR: CollectResults + Send + Default>(
        &mut self,
        proof: &Proof,
        stats: &mut CheckerStatistics<CR>,
    ) -> CarcaraResult<bool> {
        self.check_impl(proof, Some(stats))
    }

    fn check_impl<CR: CollectResults + Send + Default>(
        &mut self,
        proof: &Proof,
        mut stats: Option<&mut CheckerStatistics<CR>>,
    ) -> CarcaraResult<bool> {
        // Similarly to the parser, to avoid stack overflows in proofs with many nested subproofs,
        // we check the subproofs iteratively, instead of recursively
        let mut iter = proof.iter();
        while let Some(command) = iter.next() {
            match command {
                ProofCommand::Step(step) => {
                    let is_end_of_subproof = iter.is_end_step();

                    // If this step ends a subproof, it might need to implicitly reference the
                    // previous command in the subproof
                    let previous_command = if is_end_of_subproof {
                        let subproof = iter.current_subproof().unwrap();
                        let index = subproof.len() - 2;
                        subproof
                            .get(index)
                            .map(|command| Premise::new((iter.depth(), index), command))
                    } else {
                        None
                    };
                    self.check_step(step, previous_command, &iter, &mut stats)
                        .map_err(|e| Error::Checker {
                            inner: e,
                            rule: step.rule.clone(),
                            step: step.id.clone(),
                        })?;

                    // If this is the last command of a subproof, we have to pop the subproof
                    // commands off of the stack. The parser already ensures that the last command
                    // in a subproof is always a `step` command
                    if is_end_of_subproof {
                        self.context.pop();
                        if let Some(elaborator) = &mut self.elaborator {
                            elaborator.close_subproof();
                        }
                    }

                    if step.clause.is_empty() {
                        self.reached_empty_clause = true;
                    }
                }
                ProofCommand::Subproof(s) => {
                    let time = Instant::now();
                    let step_id = command.id();

                    let new_context_id = self.context.force_new_context();
                    self.context
                        .push(
                            self.pool,
                            &s.assignment_args,
                            &s.variable_args,
                            new_context_id,
                        )
                        .map_err(|e| Error::Checker {
                            inner: e.into(),
                            rule: "anchor".into(),
                            step: step_id.to_owned(),
                        })?;

                    if let Some(elaborator) = &mut self.elaborator {
                        elaborator.open_subproof(s.commands.len());
                    }

                    if let Some(stats) = &mut stats {
                        let rule_name = match s.commands.last() {
                            Some(ProofCommand::Step(step)) => format!("anchor({})", &step.rule),
                            _ => "anchor".to_owned(),
                        };
                        stats.results.add_step_measurement(
                            stats.file_name,
                            step_id,
                            &rule_name,
                            time.elapsed(),
                        );
                    }
                }
                ProofCommand::Assume { id, term } => {
                    if !self.check_assume(id, term, &proof.premises, &iter, &mut stats) {
                        return Err(Error::Checker {
                            inner: CheckerError::Assume(term.clone()),
                            rule: "assume".into(),
                            step: id.clone(),
                        });
                    }
                }
            }
        }
        if self.reached_empty_clause {
            Ok(self.is_holey)
        } else {
            Err(Error::DoesNotReachEmptyClause)
        }
    }

    pub fn check_and_elaborate(&mut self, mut proof: Proof) -> CarcaraResult<(bool, Proof)> {
        self.elaborator = Some(Elaborator::new());
        let result = self.check(&proof);

        // We reset `self.elaborator` before returning any errors encountered while checking so
        // we don't leave the checker in an invalid state
        let mut elaborator = self.elaborator.take().unwrap();
        result?;

        proof.commands = elaborator.end(proof.commands);

        Ok((self.is_holey, proof))
    }

    pub fn check_and_elaborate_with_stats<'s, CR: CollectResults + Send + Default>(
        &'s mut self,
        mut proof: Proof,
        stats: &'s mut CheckerStatistics<CR>,
    ) -> CarcaraResult<(bool, Proof)> {
        self.elaborator = Some(Elaborator::new());
        let result = self.check_with_stats(&proof, stats);

        // We reset `self.elaborator` before returning any errors encountered while checking so we
        // don't leave the checker in an invalid state
        let mut elaborator = self.elaborator.take().unwrap();
        result?;

        let elaboration_time = Instant::now();
        proof.commands = elaborator.end(proof.commands);
        stats.elaboration_time += elaboration_time.elapsed();

        Ok((self.is_holey, proof))
    }

    fn check_assume<'i, CR: CollectResults + Send + Default>(
        &mut self,
        id: &str,
        term: &Rc<Term>,
        premises: &IndexSet<Rc<Term>>,
        iter: &'i ProofIter<'i>,
        mut stats: &mut Option<&mut CheckerStatistics<CR>>,
    ) -> bool {
        let time = Instant::now();

        // Some subproofs contain `assume` commands inside them. These don't refer to the original
        // problem premises, but are instead local assumptions that are discharged by the subproof's
        // final step, so we ignore the `assume` command if it is inside a subproof.
        if iter.is_in_subproof() {
            if let Some(elaborator) = &mut self.elaborator {
                elaborator.assume(term);
            }
            return true;
        }

        if premises.contains(term) {
            if let Some(s) = stats {
                let time = time.elapsed();

                s.assume_time += time;
                s.results
                    .add_assume_measurement(s.file_name, id, true, time);
            }
            if let Some(elaborator) = &mut self.elaborator {
                elaborator.assume(term);
            }
            return true;
        }

        if self.config.strict {
            return false;
        }

        let mut found = None;
        let mut polyeq_time = Duration::ZERO;
        let mut core_time = Duration::ZERO;

        for p in premises {
            let mut this_polyeq_time = Duration::ZERO;
            let (result, depth) = tracing_polyeq(term, p, &mut this_polyeq_time);
            polyeq_time += this_polyeq_time;
            if let Some(s) = &mut stats {
                s.results.add_polyeq_depth(depth);
            }
            if result {
                core_time = this_polyeq_time;
                found = Some(p.clone());
                break;
            }
        }

        let Some(p) = found else { return false };

        if let Some(elaborator) = &mut self.elaborator {
            let elaboration_time = Instant::now();

            elaborator.elaborate_assume(self.pool, p, term.clone(), id);

            if let Some(s) = &mut stats {
                s.elaboration_time += elaboration_time.elapsed();
            }
        }

        if let Some(s) = &mut stats {
            let time = time.elapsed();

            s.assume_time += time;
            s.assume_core_time += core_time;
            s.polyeq_time += polyeq_time;
            s.results
                .add_assume_measurement(s.file_name, id, false, time);
        }

        true
    }

    fn check_step<'i, CR: CollectResults + Send + Default>(
        &mut self,
        step: &ProofStep,
        previous_command: Option<Premise>,
        iter: &'i ProofIter<'i>,
        stats: &mut Option<&mut CheckerStatistics<CR>>,
    ) -> RuleResult {
        let time = Instant::now();
        let mut polyeq_time = Duration::ZERO;

        if !step.discharge.is_empty() && step.rule != "subproof" {
            return Err(CheckerError::Subproof(SubproofError::DischargeInWrongRule));
        }

        let mut elaborated = false;
        if step.rule == "lia_generic" {
            if let Some(options) = &self.config.lia_options {
                let is_hole = lia_generic::lia_generic_single_thread(
                    self.pool,
                    &step.clause,
                    self.prelude,
                    self.elaborator.as_mut(),
                    &step.id,
                    options,
                );
                self.is_holey = self.is_holey || is_hole;
                elaborated = self.elaborator.is_some();
            } else {
                log::warn!("encountered \"lia_generic\" rule, ignoring");
                self.is_holey = true;
                if let Some(elaborator) = &mut self.elaborator {
                    elaborator.unchanged(&step.clause);
                }
            }
        } else {
            let rule = match Self::get_rule(&step.rule, self.config.strict) {
                Some(r) => r,
                None if self.config.ignore_unknown_rules => {
                    self.is_holey = true;
                    if let Some(elaborator) = &mut self.elaborator {
                        elaborator.unchanged(&step.clause);
                    }
                    return Ok(());
                }
                None => return Err(CheckerError::UnknownRule),
            };

            if step.rule == "hole" {
                self.is_holey = true;
            }

            let premises: Vec<_> = step
                .premises
                .iter()
                .map(|&p| {
                    let command = iter.get_premise(p);
                    Premise::new(p, command)
                })
                .collect();
            let discharge: Vec<_> = step
                .discharge
                .iter()
                .map(|&i| iter.get_premise(i))
                .collect();

            let rule_args = RuleArgs {
                conclusion: &step.clause,
                premises: &premises,
                args: &step.args,
                pool: self.pool,
                context: &mut self.context,
                previous_command,
                discharge: &discharge,
                polyeq_time: &mut polyeq_time,
            };

            if let Some(elaborator) = &mut self.elaborator {
                if let Some(elaboration_rule) = Self::get_elaboration_rule(&step.rule) {
                    elaboration_rule(rule_args, step.id.clone(), elaborator)?;
                    elaborated = true;
                } else {
                    rule(rule_args)?;
                    elaborator.unchanged(&step.clause);
                }
            } else {
                rule(rule_args)?;
            }
        }

        if iter.is_end_step() {
            let subproof = iter.current_subproof().unwrap();
            Self::check_discharge(subproof, iter.depth(), &step.discharge)?;
        }

        if let Some(s) = stats {
            let time = time.elapsed();

            s.results
                .add_step_measurement(s.file_name, &step.id, &step.rule, time);
            s.polyeq_time += polyeq_time;
            if elaborated {
                s.elaboration_time += time;
            }
        }
        Ok(())
    }

    fn check_discharge(
        subproof: &[ProofCommand],
        depth: usize,
        discharge: &[(usize, usize)],
    ) -> RuleResult {
        let discharge: IndexSet<_> = discharge.iter().collect();
        if let Some((_, not_discharged)) = subproof
            .iter()
            .enumerate()
            .find(|&(i, command)| command.is_assume() && !discharge.contains(&(depth, i)))
        {
            Err(CheckerError::Subproof(
                SubproofError::LocalAssumeNotDischarged(not_discharged.id().to_owned()),
            ))
        } else {
            Ok(())
        }
    }

    pub fn get_rule(rule_name: &str, strict: bool) -> Option<Rule> {
        use rules::*;

        Some(match rule_name {
            "true" => tautology::r#true,
            "false" => tautology::r#false,
            "not_not" => tautology::not_not,
            "and_pos" => tautology::and_pos,
            "and_neg" => tautology::and_neg,
            "or_pos" => tautology::or_pos,
            "or_neg" => tautology::or_neg,
            "xor_pos1" => tautology::xor_pos1,
            "xor_pos2" => tautology::xor_pos2,
            "xor_neg1" => tautology::xor_neg1,
            "xor_neg2" => tautology::xor_neg2,
            "implies_pos" => tautology::implies_pos,
            "implies_neg1" => tautology::implies_neg1,
            "implies_neg2" => tautology::implies_neg2,
            "equiv_pos1" => tautology::equiv_pos1,
            "equiv_pos2" => tautology::equiv_pos2,
            "equiv_neg1" => tautology::equiv_neg1,
            "equiv_neg2" => tautology::equiv_neg2,
            "ite_pos1" => tautology::ite_pos1,
            "ite_pos2" => tautology::ite_pos2,
            "ite_neg1" => tautology::ite_neg1,
            "ite_neg2" => tautology::ite_neg2,
            "eq_reflexive" => reflexivity::eq_reflexive,
            "eq_transitive" => transitivity::eq_transitive,
            "eq_congruent" => congruence::eq_congruent,
            "eq_congruent_pred" => congruence::eq_congruent_pred,
            "distinct_elim" => clausification::distinct_elim,
            "la_rw_eq" => linear_arithmetic::la_rw_eq,
            "la_generic" => linear_arithmetic::la_generic,
            "la_disequality" => linear_arithmetic::la_disequality,
            "la_totality" => linear_arithmetic::la_totality,
            "la_tautology" => linear_arithmetic::la_tautology,
            "forall_inst" => quantifier::forall_inst,
            "qnt_join" => quantifier::qnt_join,
            "qnt_rm_unused" => quantifier::qnt_rm_unused,
            "resolution" | "th_resolution" if strict => resolution::resolution_with_args,
            "resolution" | "th_resolution" => resolution::resolution,
            "refl" if strict => reflexivity::strict_refl,
            "refl" => reflexivity::refl,
            "trans" => transitivity::trans,
            "cong" => congruence::cong,
            "ho_cong" => congruence::ho_cong,
            "and" => clausification::and,
            "tautology" => resolution::tautology,
            "not_or" => clausification::not_or,
            "or" => clausification::or,
            "not_and" => clausification::not_and,
            "xor1" => clausification::xor1,
            "xor2" => clausification::xor2,
            "not_xor1" => clausification::not_xor1,
            "not_xor2" => clausification::not_xor2,
            "implies" => clausification::implies,
            "not_implies1" => clausification::not_implies1,
            "not_implies2" => clausification::not_implies2,
            "equiv1" => tautology::equiv1,
            "equiv2" => tautology::equiv2,
            "not_equiv1" => tautology::not_equiv1,
            "not_equiv2" => tautology::not_equiv2,
            "ite1" => tautology::ite1,
            "ite2" => tautology::ite2,
            "not_ite1" => tautology::not_ite1,
            "not_ite2" => tautology::not_ite2,
            "ite_intro" => tautology::ite_intro,
            "contraction" => resolution::contraction,
            "connective_def" => tautology::connective_def,
            "ite_simplify" => simplification::ite_simplify,
            "eq_simplify" => simplification::eq_simplify,
            "and_simplify" => simplification::and_simplify,
            "or_simplify" => simplification::or_simplify,
            "not_simplify" => simplification::not_simplify,
            "implies_simplify" => simplification::implies_simplify,
            "equiv_simplify" => simplification::equiv_simplify,
            "bool_simplify" => simplification::bool_simplify,
            "qnt_simplify" => simplification::qnt_simplify,
            "div_simplify" => simplification::div_simplify,
            "prod_simplify" => simplification::prod_simplify,
            // Despite being separate rules in the specification, proofs generated by veriT don't
            // differentiate between `unary_minus_simplify` and `minus_simplify`. To account for
            // that, `simplification::minus_simplify` implements both rules in the same function.
            "unary_minus_simplify" | "minus_simplify" => simplification::minus_simplify,
            "sum_simplify" => simplification::sum_simplify,
            "comp_simplify" => simplification::comp_simplify,
            "nary_elim" => clausification::nary_elim,
            "ac_simp" => simplification::ac_simp,
            "bfun_elim" => clausification::bfun_elim,
            "bind" => subproof::bind,
            "qnt_cnf" => quantifier::qnt_cnf,
            "subproof" => subproof::subproof,
            "let" => subproof::r#let,
            "onepoint" => subproof::onepoint,
            "sko_ex" => subproof::sko_ex,
            "sko_forall" => subproof::sko_forall,
            "reordering" => extras::reordering,
            "symm" => extras::symm,
            "not_symm" => extras::not_symm,
            "eq_symmetric" => extras::eq_symmetric,
            "or_intro" => extras::or_intro,
            "bind_let" => extras::bind_let,
            "la_mult_pos" => extras::la_mult_pos,
            "la_mult_neg" => extras::la_mult_neg,
            "mod_simplify" => extras::mod_simplify,
<<<<<<< HEAD
            "bitblast_ult" => bitvectors::ult,
=======
            "bitblast_bvadd" => bitvectors::add,
>>>>>>> f512d0a1

            // Special rules that always check as valid, and are used to indicate holes in the
            // proof.
            "hole" => |_| Ok(()),

            // The Alethe specification does not yet describe how this more strict version of the
            // resolution rule will be called. Until that is decided and added to the specification,
            // we define a new specialized rule that calls it
            "strict_resolution" => resolution::strict_resolution,

            _ => return None,
        })
    }

    fn get_elaboration_rule(rule_name: &str) -> Option<ElaborationRule> {
        use rules::*;

        Some(match rule_name {
            "eq_transitive" => transitivity::elaborate_eq_transitive,
            "resolution" | "th_resolution" => resolution::elaborate_resolution,
            "refl" => reflexivity::elaborate_refl,
            "trans" => transitivity::elaborate_trans,
            _ => return None,
        })
    }
}<|MERGE_RESOLUTION|>--- conflicted
+++ resolved
@@ -555,11 +555,8 @@
             "la_mult_pos" => extras::la_mult_pos,
             "la_mult_neg" => extras::la_mult_neg,
             "mod_simplify" => extras::mod_simplify,
-<<<<<<< HEAD
             "bitblast_ult" => bitvectors::ult,
-=======
             "bitblast_bvadd" => bitvectors::add,
->>>>>>> f512d0a1
 
             // Special rules that always check as valid, and are used to indicate holes in the
             // proof.
