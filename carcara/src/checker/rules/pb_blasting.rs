use super::{RuleArgs, RuleResult};
use crate::{
    ast::{Rc, Sort, Term, TermPool},
    checker::error::CheckerError,
};
use rug::Integer;

/// Helper to get the bit width of a bitvector looking into the pool
fn get_bit_width(x: &Rc<Term>, pool: &mut dyn TermPool) -> Result<usize, CheckerError> {
    // Get bit width of `x`
    let Sort::BitVec(n) = pool.sort(x).as_sort().cloned().unwrap() else {
        return Err(CheckerError::Explanation(
            "Was not able to get the bitvector sort".into(),
        ));
    };
    n.to_usize().ok_or(CheckerError::Explanation(format!(
        "Failed to convert value {n} to usize"
    )))
}

// Helper to unwrap a summation list
fn get_pbsum(pbsum: &Rc<Term>) -> &[Rc<Term>] {
    if let Some(pbsum) = match_term!((+ ...) = pbsum) {
        pbsum
    } else {
        std::slice::from_ref(pbsum)
    }
}

// Helper to check that a summation has the expected shape
fn check_pbblast_sum(
    pool: &mut dyn TermPool,
    bitvector: &Rc<Term>,
    sum: &[Rc<Term>],
) -> RuleResult {
    // Obtain the bitvector width from the pool.
    let width = get_bit_width(bitvector, pool)?;

    // The summation must have at most as many summands as the bitvector has bits.
    rassert!(
        width >= sum.len(),
        CheckerError::Explanation(format!(
            "Mismatched number of summands {} and bits {}",
            width,
            sum.len()
        ))
    );

    for (i, element) in sum.iter().enumerate() {
        // Try to match (* c ((_ @int_of idx) bv))
        let (c, idx, bv) = match match_term!((* c ((_ int_of idx) bv)) = element) {
            Some((c, (idx, bv))) => (c.as_integer_err()?, idx, bv),
            None => {
                if i == 0 {
                    // For i==0, allow the coefficient to be omitted (defaulting to 1)
                    match match_term!(((_ int_of idx) bitvector) = element) {
                        Some((idx, bv)) => (Integer::from(1), idx, bv),
                        None => {
                            return Err(CheckerError::Explanation(
                                "Summand does not match either pattern".into(),
                            ));
                        }
                    }
                } else {
                    return Err(CheckerError::Explanation(
                        "Coefficient was not found and i != 0".into(),
                    ));
                }
            }
        };

        // Convert the index term to an integer.
        let idx: Integer = idx.as_integer_err()?;
        // Check that the coefficient is 2^i.
        rassert!(
            c == (Integer::from(1) << i),
            CheckerError::Explanation(format!("Coefficient {} is not 2^{}", c, i))
        );
        // Check that the index is i.
        rassert!(
            idx == i,
            CheckerError::Explanation(format!("Index {} is not {}", idx, i))
        );
        // Finally, the bitvector in the summand must be the one we expect.
        rassert!(
            *bv == *bitvector,
            CheckerError::Explanation(format!("Wrong bitvector in blasting {} {}", bv, bitvector))
        );
    }
    Ok(())
}

/// A helper that checks the two summations that occur in a pseudo–Boolean constraint.
/// Here, `left_sum` and `right_sum` come from two bitvectors `left_bv` and `right_bv` respectively.
/// (The overall constraint is something like `(>= (- (+ left_sum) (+ right_sum)) constant)`.)
fn check_pbblast_constraint(
    pool: &mut dyn TermPool,
    left_bv: &Rc<Term>,
    right_bv: &Rc<Term>,
    left_sum: &[Rc<Term>],
    right_sum: &[Rc<Term>],
) -> RuleResult {
    check_pbblast_sum(pool, left_bv, left_sum)?;
    check_pbblast_sum(pool, right_bv, right_sum)
}

/// Implements the equality rule
/// The expected shape is:
///    `(= (= x y) (= (- (+ sum_x) (+ sum_y)) 0))`
pub fn pbblast_bveq(RuleArgs { pool, conclusion, .. }: RuleArgs) -> RuleResult {
    let ((x, y), ((sum_x, sum_y), constant)) =
        match_term_err!((= (= x y) (= (- sum_x sum_y) constant)) = &conclusion[0])?;

    // Get the summation lists
    let sum_x = get_pbsum(sum_x);
    let sum_y = get_pbsum(sum_y);

    // Check that the constant is 0
    let constant: Integer = constant.as_integer_err()?;
    rassert!(
        constant == 0,
        CheckerError::Explanation(format!("Non-zero constant {}", constant))
    );

    // Check that the summations have the correct structure.
    // (For equality the order is: sum_x for x and sum_y for y.)
    check_pbblast_constraint(pool, x, y, sum_x, sum_y)
}

/// Implements the unsigned-less-than rule.
/// The expected shape is:
///    `(= (bvult x y) (>= (- (+ sum_y) (+ sum_x)) 1))`
pub fn pbblast_bvult(RuleArgs { pool, conclusion, .. }: RuleArgs) -> RuleResult {
    let ((x, y), ((sum_y, sum_x), constant)) =
        match_term_err!((= (bvult x y) (>= (- sum_y sum_x) constant)) = &conclusion[0])?;

    // Get the summation lists
    let sum_x = get_pbsum(sum_x);
    let sum_y = get_pbsum(sum_y);

    // Check that the constant is 1
    let constant: Integer = constant.as_integer_err()?;
    rassert!(
        constant == 1,
        CheckerError::Explanation(format!("Constant not 1: {}", constant))
    );

    // For bvult the summations occur in reverse: the "left" sum comes from y and the "right" from x.
    check_pbblast_constraint(pool, y, x, sum_y, sum_x)
}

/// Implements the unsigned-greater-than rule.
///
/// The expected shape is:
///    `(= (bvugt x y) (>= (- (+ sum_x) (+ sum_y)) 1))`
pub fn pbblast_bvugt(RuleArgs { .. }: RuleArgs) -> RuleResult {
    Err(CheckerError::Unspecified)
}

/// Implements the unsigned-greater-or-equal rule.
///
/// The expected shape is:
///    `(= (bvuge x y) (>= (- (+ sum_x) (+ sum_y)) 0))`
pub fn pbblast_bvuge(RuleArgs { .. }: RuleArgs) -> RuleResult {
    Err(CheckerError::Unspecified)
}

/// Implements the unsigned-less-or-equal rule.
///
/// The expected shape is:
///    `(= (bvule x y) (>= (- (+ sum_y) (+ sum_x)) 0))`
pub fn pbblast_bvule(RuleArgs { pool, conclusion, .. }: RuleArgs) -> RuleResult {
    let ((x, y), ((sum_y, sum_x), constant)) =
        match_term_err!((= (bvule x y) (>= (- sum_y sum_x) constant)) = &conclusion[0])?;

    // Get the summation lists
    let sum_x = get_pbsum(sum_x);
    let sum_y = get_pbsum(sum_y);

    // Check that the constant is 0
    let constant: Integer = constant.as_integer_err()?;
    rassert!(
        constant == 0,
        CheckerError::Explanation(format!("Non-zero constant {}", constant))
    );

    check_pbblast_constraint(pool, x, y, sum_x, sum_y)
}

/// Implements the signed-less-than rule.
///
/// The expected shape is:
///    `(= (bvslt x y) (>= (+ (- y_sum (* 2^(n-1) y_n-1))) (- (* 2^(n-1) x_n-1) x_sum)) 1))`
pub fn pbblast_bvslt(RuleArgs { .. }: RuleArgs) -> RuleResult {
    Err(CheckerError::Unspecified)
}

/// Implements the signed-greater-than rule.
///
/// The expected shape is:
///    `(= (bvsgt x y) (>= (+ (- x_sum (* 2^(n-1) x_n-1))) (- (* 2^(n-1) y_n-1) y_sum)) 1))`
pub fn pbblast_bvsgt(RuleArgs { .. }: RuleArgs) -> RuleResult {
    Err(CheckerError::Unspecified)
}

/// Implements the signed-greater-equal rule.
///
/// The expected shape is:
///    `(= (bvsge x y) (>= (+ (- x_sum (* 2^(n-1) x_n-1))) (- (* 2^(n-1) y_n-1) y_sum)) 0))`
pub fn pbblast_bvsge(RuleArgs { .. }: RuleArgs) -> RuleResult {
    Err(CheckerError::Unspecified)
}

/// Implements the signed-less-equal rule.
///
/// The expected shape is:
///    `(= (bvsle x y) (>= (+ (- y_sum (* 2^(n-1) y_n-1))) (- (* 2^(n-1) x_n-1) x_sum)) 0))`
pub fn pbblast_bvsle(RuleArgs { .. }: RuleArgs) -> RuleResult {
    Err(CheckerError::Unspecified)
}

/// Implements the blasting of a bitvector variable
pub fn pbblast_pbbvar(RuleArgs { conclusion, .. }: RuleArgs) -> RuleResult {
    let (x, pbs) = match_term_err!((= x (pbbterm ...)) = &conclusion[0])?;

    for (i, pb) in pbs.iter().enumerate() {
        let (idx, bv) = match_term_err!(((_ int_of idx) bv) = pb)?;

        // Convert the index term to an integer.
        let idx: Integer = idx.as_integer_err()?;

        // Check that the index is `i`.
        rassert!(
            idx == i,
            CheckerError::Explanation(format!("Index {} is not {}", idx, i))
        );
        // Finally, the bitvector in the summand must be the one we expect.
        rassert!(
            *bv == *x,
            CheckerError::Explanation(format!("Mismatched bitvectors {} {}", bv, x))
        );
    }
    Ok(())
}

/// Implements the blasting of a constant
pub fn pbblast_pbbconst(RuleArgs { .. }: RuleArgs) -> RuleResult {
    Err(CheckerError::Unspecified)
}

/// Implements the bitwise exclusive or operation.
pub fn pbblast_bvxor(RuleArgs { .. }: RuleArgs) -> RuleResult {
    Err(CheckerError::Unspecified)
}

/// Implements the bitwise and operation.
pub fn pbblast_bvand(RuleArgs { .. }: RuleArgs) -> RuleResult {
    Err(CheckerError::Unspecified)
}

mod tests {
    #[test]
    fn pbblast_bveq_1() {
        test_cases! {
            definitions = "
            (declare-const x1 (_ BitVec 1))
            (declare-const y1 (_ BitVec 1))
        ",

            // Check that equality on single-bit bitvectors is accepted when
            // the summation for each side explicitly multiplies by 1.
            "Equality on single bits" {
                r#"(step t1 (cl (= (= x1 y1)
                                 (= (- (* 1 ((_ @int_of 0) x1))
                                       (* 1 ((_ @int_of 0) y1)))
                                    0))) :rule pbblast_bveq)"#: true,
            }

            // Check that equality on single-bit bitvectors is accepted even when
            // the multiplication by 1 is omitted (i.e. defaulting to 1).
            "Omit multiplication by 1" {
                r#"(step t1 (cl (= (= x1 y1)
                                 (= (- ((_ @int_of 0) x1)
                                       ((_ @int_of 0) y1))
                                    0))) :rule pbblast_bveq)"#: true,
            }

            // Check that a term which is not a subtraction of sums is rejected.
            "Not a subtraction of sums" {
                r#"(step t1 (cl (= (= x1 y1)
                                 (= (* 1 ((_ @int_of 0) x1))
                                    0))) :rule pbblast_bveq)"#: false,
            }

            // Check that malformed products are rejected:
            // Case 1: the first summand uses a zero coefficient.
            "Malformed products: coefficient 0 in first summand" {
                r#"(step t1 (cl (= (= x1 y1)
                                 (= (- (* 0 ((_ @int_of 0) x1))
                                       (* 1 ((_ @int_of 0) y1)))
                                    0))) :rule pbblast_bveq)"#: false,
            }

            // Check that malformed products are rejected:
            // Case 2: the second summand uses a zero coefficient.
            "Malformed products: coefficient 0 in second summand" {
                r#"(step t1 (cl (= (= x1 y1)
                                 (= (- (* 1 ((_ @int_of 0) x1))
                                       (* 0 ((_ @int_of 0) y1)))
                                    0))) :rule pbblast_bveq)"#: false,
            }

            // In the past a trailing zero was used. This checks that
            // only the current format is allowed by the checker
            "Trailing Zero" {
                r#"(step t1 (cl (= (= x1 y1)
                                 (= (- (+ (* 1 ((_ @int_of 0) x1)) 0)
                                       (+ (* 1 ((_ @int_of 0) y1)) 0))
                                    0))) :rule pbblast_bveq)"#: false,

                r#"(step t1 (cl (= (= x1 y1)
                                 (= (- (+ ((_ @int_of 0) x1) 0)
                                       (+ ((_ @int_of 0) y1) 0))
                                    0))) :rule pbblast_bveq)"#: false,
            }


        }
    }

    #[test]
    fn pbblast_bveq_2() {
        test_cases! {
            definitions = "
            (declare-const x2 (_ BitVec 2))
            (declare-const y2 (_ BitVec 2))
        ",
            // Check equality on two-bit bitvectors, ensuring that:
            // - The most significant bit (index 1) uses a coefficient of 1,
            // - The least significant bit (index 0) uses a coefficient of 2.
            "Equality on two bits" {
                r#"(step t1 (cl (= (= x2 y2)
                                 (= (- (+ (* 1 ((_ @int_of 0) x2))
                                          (* 2 ((_ @int_of 1) x2)))
                                       (+ (* 1 ((_ @int_of 0) y2))
                                          (* 2 ((_ @int_of 1) y2))))
                                    0))) :rule pbblast_bveq)"#: true,
            }
            "Trailing Zero" {
                r#"(step t1 (cl (= (= x2 y2)
                                 (= (- (+ (* 1 ((_ @int_of 0) x2))
                                          (* 2 ((_ @int_of 1) x2)) 0)
                                       (+ (* 1 ((_ @int_of 0) y2))
                                          (* 2 ((_ @int_of 1) y2)) 0))
                                    0))) :rule pbblast_bveq)"#: false,
            }

        }
    }

    #[test]
    fn pbblast_bveq_8() {
        test_cases! {
            definitions = "
            (declare-const x8 (_ BitVec 8))
            (declare-const y8 (_ BitVec 8))
        ",
            // Check equality on eight-bit bitvectors
            "Equality on 8-bit bitvectors" {
                r#"(step t1 (cl (= (= x8 y8)
                                 (= (- (+ (* 1   ((_ @int_of 0) x8))
                                          (* 2   ((_ @int_of 1) x8))
                                          (* 4   ((_ @int_of 2) x8))
                                          (* 8   ((_ @int_of 3) x8))
                                          (* 16  ((_ @int_of 4) x8))
                                          (* 32  ((_ @int_of 5) x8))
                                          (* 64  ((_ @int_of 6) x8))
                                          (* 128 ((_ @int_of 7) x8))
                                       )
                                       (+ (* 1   ((_ @int_of 0) y8))
                                          (* 2   ((_ @int_of 1) y8))
                                          (* 4   ((_ @int_of 2) y8))
                                          (* 8   ((_ @int_of 3) y8))
                                          (* 16  ((_ @int_of 4) y8))
                                          (* 32  ((_ @int_of 5) y8))
                                          (* 64  ((_ @int_of 6) y8))
                                          (* 128 ((_ @int_of 7) y8))
                                       ))
                                0))) :rule pbblast_bveq)"#: true,
            }

            // The correct encoding is:
            // (bveq x8 y8) -> (- (sum_x8) (sum_y8)) == 0
            // We introduce a wrong coefficient (63 instead of 64).
            "bveq wrong coefficient in x8" {
                r#"(step t1 (cl (= (= x8 y8)
                                 (= (- (+ (* 1   ((_ @int_of 0) x8))
                                          (* 2   ((_ @int_of 1) x8))
                                          (* 4   ((_ @int_of 2) x8))
                                          (* 8   ((_ @int_of 3) x8))
                                          (* 16  ((_ @int_of 4) x8))
                                          (* 32  ((_ @int_of 5) x8))
                                          (* 63  ((_ @int_of 6) x8))  ; WRONG: should be (* 64 ((_ @int_of 1) x8))
                                          (* 128 ((_ @int_of 7) x8))
                                       )
                                       (+ (* 1   ((_ @int_of 0) y8))
                                          (* 2   ((_ @int_of 1) y8))
                                          (* 4   ((_ @int_of 2) y8))
                                          (* 8   ((_ @int_of 3) y8))
                                          (* 16  ((_ @int_of 4) y8))
                                          (* 32  ((_ @int_of 5) y8))
                                          (* 64  ((_ @int_of 6) y8))
                                          (* 128 ((_ @int_of 7) y8))
                                       ))
                                 0))) :rule pbblast_bveq)"#: false,
            }

            // The correct encoding is:
            // (bveq x8 y8) -> (- (sum_x8) (sum_y8)) == 0
            // We introduce a wrong constant (1 instead of 0).
            "bveq wrong constant in equality" {
                r#"(step t1 (cl (= (= x8 y8)
                                 (= (- (+ (* 1   ((_ @int_of 0) x8))
                                          (* 2   ((_ @int_of 1) x8))
                                          (* 4   ((_ @int_of 2) x8))
                                          (* 8   ((_ @int_of 3) x8))
                                          (* 16  ((_ @int_of 4) x8))
                                          (* 32  ((_ @int_of 5) x8))
                                          (* 64  ((_ @int_of 6) x8))
                                          (* 128 ((_ @int_of 7) x8))
                                       )
                                       (+ (* 1   ((_ @int_of 0) y8))
                                          (* 2   ((_ @int_of 1) y8))
                                          (* 4   ((_ @int_of 2) y8))
                                          (* 8   ((_ @int_of 3) y8))
                                          (* 16  ((_ @int_of 4) y8))
                                          (* 32  ((_ @int_of 5) y8))
                                          (* 64  ((_ @int_of 6) y8))
                                          (* 128 ((_ @int_of 7) y8))
                                       ))
                                 1) ; WRONG: should be 0
                                 )) :rule pbblast_bveq)"#: false,
            }
            "Trailing Zero" {
                r#"(step t1 (cl (= (= x8 y8)
                                 (= (- (+ (* 1   ((_ @int_of 0) x8))
                                          (* 2   ((_ @int_of 1) x8))
                                          (* 4   ((_ @int_of 2) x8))
                                          (* 8   ((_ @int_of 3) x8))
                                          (* 16  ((_ @int_of 4) x8))
                                          (* 32  ((_ @int_of 5) x8))
                                          (* 64  ((_ @int_of 6) x8))
                                          (* 128 ((_ @int_of 7) x8))
                                          0
                                       )
                                       (+ (* 1   ((_ @int_of 0) y8))
                                          (* 2   ((_ @int_of 1) y8))
                                          (* 4   ((_ @int_of 2) y8))
                                          (* 8   ((_ @int_of 3) y8))
                                          (* 16  ((_ @int_of 4) y8))
                                          (* 32  ((_ @int_of 5) y8))
                                          (* 64  ((_ @int_of 6) y8))
                                          (* 128 ((_ @int_of 7) y8))
                                          0
                                       ))
                                0))) :rule pbblast_bveq)"#: false,
            }
        }
    }

    #[test]
    fn pbblast_bvult_1() {
        test_cases! {
            definitions = "
            (declare-const x1 (_ BitVec 1))
            (declare-const y1 (_ BitVec 1))
        ",
            // A simple test on one-bit bitvectors using explicit multiplication.
            "bvult on single bits" {
                r#"(step t1 (cl (= (bvult x1 y1)
                                 (>= (- (* 1 ((_ @int_of 0) y1))
                                        (* 1 ((_ @int_of 0) x1)))
                                     1))) :rule pbblast_bvult)"#: true,
            }

            // Test where the multiplication by 1 is omitted for the only summand.
            "Omit multiplication by 1" {
                r#"(step t1 (cl (= (bvult x1 y1)
                                 (>= (- ((_ @int_of 0) y1)
                                        ((_ @int_of 0) x1))
                                     1))) :rule pbblast_bvult)"#: true,
            }

            // Test a malformed pseudo-Boolean constraint (e.g. not a subtraction of two sums).
            "Not a subtraction of sums" {
                r#"(step t1 (cl (= (bvult x1 y1)
                                 (>= (* 1 ((_ @int_of 0) y1))
                                     1))) :rule pbblast_bvult)"#: false,
            }

            // Test with malformed products: coefficient 0 is not allowed.
            "Malformed products" {
                r#"(step t1 (cl (= (bvult x1 y1)
                                 (>= (- (* 0 ((_ @int_of 0) y1))
                                        (* 1 ((_ @int_of 0) x1)))
                                     1))) :rule pbblast_bvult)"#: false,
                r#"(step t1 (cl (= (bvult x1 y1)
                                 (>= (- (* 1 ((_ @int_of 0) y1))
                                        (* 0 ((_ @int_of 0) x1)))
                                     1))) :rule pbblast_bvult)"#: false,
            }

            "Trailing Zero" {
                r#"(step t1 (cl (= (bvult x1 y1)
                                 (>= (- (+ (* 1 ((_ @int_of 0) y1)) 0)
                                        (+ (* 1 ((_ @int_of 0) x1)) 0))
                                     1))) :rule pbblast_bvult)"#: false,

                r#"(step t1 (cl (= (bvult x1 y1)
                                 (>= (- (+ ((_ @int_of 0) y1) 0)
                                        (+ ((_ @int_of 0) x1) 0))
                                     1))) :rule pbblast_bvult)"#: false,
            }


        }
    }

    #[test]
    fn pbblast_bvult_2() {
        test_cases! {
            definitions = "
            (declare-const x2 (_ BitVec 2))
            (declare-const y2 (_ BitVec 2))
        ",
            // Test on two-bit bitvectors.
            "bvult on two bits" {
                r#"(step t1 (cl (= (bvult x2 y2)
                                 (>= (- (+ (* 1 ((_ @int_of 0) y2)) (* 2 ((_ @int_of 1) y2)))
                                        (+ (* 1 ((_ @int_of 0) x2)) (* 2 ((_ @int_of 1) x2))))
                                     1))) :rule pbblast_bvult)"#: true,
            }
            "bvult mismatched index on two bits" {
                r#"(step t1 (cl (= (bvult x2 y2)
                                 (>= (- (+ (* 1 ((_ @int_of 1) y2)) (* 2 ((_ @int_of 0) y2)))
                                        (+ (* 1 ((_ @int_of 1) x2)) (* 2 ((_ @int_of 0) x2))))
                                     1))) :rule pbblast_bvult)"#: false,
            }
            "Trailing Zero" {
                r#"(step t1 (cl (= (bvult x2 y2)
                                 (>= (- (+ (* 1 ((_ @int_of 0) y2)) (* 2 ((_ @int_of 1) y2)) 0)
                                        (+ (* 1 ((_ @int_of 0) x2)) (* 2 ((_ @int_of 1) x2)) 0))
                                     1))) :rule pbblast_bvult)"#: false,
            }

        }
    }

    #[test]
    fn pbblast_bvult_8() {
        test_cases! {
            definitions = "
            (declare-const x8 (_ BitVec 8))
            (declare-const y8 (_ BitVec 8))
        ",
            // Check unsigned-less-than on eight-bit bitvectors
            "bvult on 8-bit bitvectors" {
                r#"(step t1 (cl (= (bvult x8 y8)
                                 (>= (- (+ (* 1 ((_ @int_of 0) y8))
                                           (* 2   ((_ @int_of 1) y8))
                                           (* 4   ((_ @int_of 2) y8))
                                           (* 8   ((_ @int_of 3) y8))
                                           (* 16  ((_ @int_of 4) y8))
                                           (* 32  ((_ @int_of 5) y8))
                                           (* 64  ((_ @int_of 6) y8))
                                           (* 128 ((_ @int_of 7) y8))
                                        )
                                        (+ (* 1   ((_ @int_of 0) x8))
                                           (* 2   ((_ @int_of 1) x8))
                                           (* 4   ((_ @int_of 2) x8))
                                           (* 8   ((_ @int_of 3) x8))
                                           (* 16  ((_ @int_of 4) x8))
                                           (* 32  ((_ @int_of 5) x8))
                                           (* 64  ((_ @int_of 6) x8))
                                           (* 128 ((_ @int_of 7) x8))
                                        ))
                                 1))) :rule pbblast_bvult)"#: true,
            }

            // Incorrect constant: should be 1, but here 0 is used.
            "bvult on 8-bit bitvectors (incorrect constant)" {
                r#"(step t1 (cl (= (bvult x8 y8)
                                 (>= (- (+ (* 1 ((_ @int_of 0) y8))
                                           (* 2   ((_ @int_of 1) y8))
                                           (* 4   ((_ @int_of 2) y8))
                                           (* 8   ((_ @int_of 3) y8))
                                           (* 16  ((_ @int_of 4) y8))
                                           (* 32  ((_ @int_of 5) y8))
                                           (* 64  ((_ @int_of 6) y8))
                                           (* 128 ((_ @int_of 7) y8))
                                        )
                                        (+ (* 1   ((_ @int_of 0) x8))
                                           (* 2   ((_ @int_of 1) x8))
                                           (* 4   ((_ @int_of 2) x8))
                                           (* 8   ((_ @int_of 3) x8))
                                           (* 16  ((_ @int_of 4) x8))
                                           (* 32  ((_ @int_of 5) x8))
                                           (* 64  ((_ @int_of 6) x8))
                                           (* 128 ((_ @int_of 7) x8))
                                        ))
                                 0) ; WRONG: Should be 1
                                 )) :rule pbblast_bvult)"#: false,
            }

            // For bvult the correct encoding is:
            //   (- (sum_y8) (sum_x8)) >= 1
            // Here we deliberately use 63 instead of 64 for the summand corresponding to index 1 (bit position 6).
            "bvult wrong coefficient" {
                r#"(step t1 (cl (= (bvult x8 y8)
                                 (>= (- (+ (* 1 ((_ @int_of 0) y8))
                                           (* 2   ((_ @int_of 1) y8))
                                           (* 4   ((_ @int_of 2) y8))
                                           (* 8   ((_ @int_of 3) y8))
                                           (* 16  ((_ @int_of 4) y8))
                                           (* 32  ((_ @int_of 5) y8))
                                           (* 63  ((_ @int_of 6) y8)); WRONG: should be (* 64 ((_ @int_of 1) y8))
                                           (* 128 ((_ @int_of 7) y8))
                                        )
                                        (+ (* 1   ((_ @int_of 0) x8))
                                           (* 2   ((_ @int_of 1) x8))
                                           (* 4   ((_ @int_of 2) x8))
                                           (* 8   ((_ @int_of 3) x8))
                                           (* 16  ((_ @int_of 4) x8))
                                           (* 32  ((_ @int_of 5) x8))
                                           (* 64  ((_ @int_of 6) x8))
                                           (* 128 ((_ @int_of 7) x8))
                                        ))
                                 1))) :rule pbblast_bvult)"#: false,
            }

            "Trailing Zero" {
                r#"(step t1 (cl (= (bvult x8 y8)
                                 (>= (- (+ (* 1 ((_ @int_of 0) y8))
                                           (* 2   ((_ @int_of 1) y8))
                                           (* 4   ((_ @int_of 2) y8))
                                           (* 8   ((_ @int_of 3) y8))
                                           (* 16  ((_ @int_of 4) y8))
                                           (* 32  ((_ @int_of 5) y8))
                                           (* 64  ((_ @int_of 6) y8))
                                           (* 128 ((_ @int_of 7) y8))
                                         0)
                                        (+ (* 1   ((_ @int_of 0) x8))
                                           (* 2   ((_ @int_of 1) x8))
                                           (* 4   ((_ @int_of 2) x8))
                                           (* 8   ((_ @int_of 3) x8))
                                           (* 16  ((_ @int_of 4) x8))
                                           (* 32  ((_ @int_of 5) x8))
                                           (* 64  ((_ @int_of 6) x8))
                                           (* 128 ((_ @int_of 7) x8))
                                         0))
                                 1))) :rule pbblast_bvult)"#: false,
            }


        }
    }

    #[test]
    fn pbblast_bvugt_1() {}

    #[test]
    fn pbblast_bvugt_2() {}

    #[test]
    fn pbblast_bvugt_8() {}

    #[test]
    fn pbblast_bvuge_1() {}

    #[test]
    fn pbblast_bvuge_2() {}

    #[test]
    fn pbblast_bvuge_8() {}

    #[test]
    fn pbblast_bvule_1() {
        test_cases! {
            definitions = "
            (declare-const x1 (_ BitVec 1))
            (declare-const y1 (_ BitVec 1))
        ",
            // Correct pseudo–Boolean formulation for unsigned less-or-equal on single-bit bitvectors.
            // Note the summation order is reversed compared to bvugt: the summation over y appears first.
            // Expected: (bvule x1 y1) ≈ (>= (- (+ (* 1 ((_ int_of 0) y1)) 0)
            //                                  (+ (* 1 ((_ int_of 0) x1)) 0))
            //                           0)
            "bvule on single bits" {
                r#"(step t1 (cl (= (bvule x1 y1)
                                 (>= (- (* 1 ((_ int_of 0) y1))
                                        (* 1 ((_ int_of 0) x1)))
                                     0))) :rule pbblast_bvule)"#: true,
            }

            // Accept omission of multiplication by 1.
            "Omit multiplication by 1" {
                r#"(step t1 (cl (= (bvule x1 y1)
                                 (>= (- ((_ int_of 0) y1)
                                        ((_ int_of 0) x1))
                                     0))) :rule pbblast_bvule)"#: true,
            }

            // Reject when the term is not a subtraction of two summations.
            "Not a subtraction of sums" {
                r#"(step t1 (cl (= (bvule x1 y1)
                                 (>= (* 1 ((_ int_of 0) y1))
                                     0))) :rule pbblast_bvule)"#: false,
            }

            // Reject malformed product in the first summand.
            "Malformed products: coefficient 0 in first summand" {
                r#"(step t1 (cl (= (bvule x1 y1)
                                 (>= (- (* 0 ((_ int_of 0) y1))
                                        (* 1 ((_ int_of 0) x1)))
                                     0))) :rule pbblast_bvule)"#: false,
            }

            // Reject malformed product in the second summand.
            "Malformed products: coefficient 0 in second summand" {
                r#"(step t1 (cl (= (bvule x1 y1)
                                 (>= (- (* 1 ((_ int_of 0) y1))
                                        (* 0 ((_ int_of 0) x1)))
                                     0))) :rule pbblast_bvule)"#: false,
            }

            "Trailing Zero" {
                r#"(step t1 (cl (= (bvule x1 y1)
                                 (>= (- (+ (* 1 ((_ int_of 0) y1)) 0)
                                        (+ (* 1 ((_ int_of 0) x1)) 0))
                                     0))) :rule pbblast_bvule)"#: false,

                r#"(step t1 (cl (= (bvule x1 y1)
                                 (>= (- (+ ((_ int_of 0) y1) 0)
                                        (+ ((_ int_of 0) x1) 0))
                                     0))) :rule pbblast_bvule)"#: false,
            }


        }
    }

    #[test]
    fn pbblast_bvule_2() {
        test_cases! {
            definitions = "
            (declare-const x2 (_ BitVec 2))
            (declare-const y2 (_ BitVec 2))
        ",
            // Correct formulation for two-bit bitvectors.
            "bvule on two bits" {
                r#"(step t1 (cl (= (bvule x2 y2)
                                 (>= (- (+ (* 1 ((_ int_of 0) y2)) (* 2 ((_ int_of 1) y2)))
                                        (+ (* 1 ((_ int_of 0) x2)) (* 2 ((_ int_of 1) x2))))
                                     0))) :rule pbblast_bvule)"#: true,
            }
            "bvule mismatched indices on two bits" {
                r#"(step t1 (cl (= (bvule x2 y2)
                                 (>= (- (+ (* 1 ((_ int_of 1) y2)) (* 2 ((_ int_of 0) y2)))
                                        (+ (* 1 ((_ int_of 1) x2)) (* 2 ((_ int_of 0) x2))))
                                     0))) :rule pbblast_bvule)"#: false,
            }
            "Trailing Zero" {
                r#"(step t1 (cl (= (bvule x2 y2)
                                 (>= (- (+ (* 1 ((_ int_of 0) y2)) (* 2 ((_ int_of 1) y2)) 0)
                                        (+ (* 1 ((_ int_of 0) x2)) (* 2 ((_ int_of 1) x2)) 0))
                                     0))) :rule pbblast_bvule)"#: false,
            }

        }
    }

    #[test]
    fn pbblast_bvule_8() {
        test_cases! {
            definitions = "
            (declare-const x8 (_ BitVec 8))
            (declare-const y8 (_ BitVec 8))
        ",
            // Check unsigned-less-equal on eight-bit bitvectors
            "bvule on 8-bit bitvectors" {
                r#"(step t1 (cl (= (bvule x8 y8)
                                 (>= (- (+ (* 1   ((_ int_of 0) y8))
                                           (* 2   ((_ int_of 1) y8))
                                           (* 4   ((_ int_of 2) y8))
                                           (* 8   ((_ int_of 3) y8))
                                           (* 16  ((_ int_of 4) y8))
                                           (* 32  ((_ int_of 5) y8))
                                           (* 64  ((_ int_of 6) y8))
                                           (* 128 ((_ int_of 7) y8)))
                                        (+ (* 1   ((_ int_of 0) x8))
                                           (* 2   ((_ int_of 1) x8))
                                           (* 4   ((_ int_of 2) x8))
                                           (* 8   ((_ int_of 3) x8))
                                           (* 16  ((_ int_of 4) x8))
                                           (* 32  ((_ int_of 5) x8))
                                           (* 64  ((_ int_of 6) x8))
                                           (* 128 ((_ int_of 7) x8))))
                                 0))) :rule pbblast_bvule)"#: true,
            }

            // Incorrect constant: should be 0, but here 1 is used.
            "bvule on 8-bit bitvectors (incorrect constant)" {
                r#"(step t1 (cl (= (bvule x8 y8)
                                 (>= (- (+ (* 1   ((_ int_of 0) y8))
                                           (* 2   ((_ int_of 1) y8))
                                           (* 4   ((_ int_of 2) y8))
                                           (* 8   ((_ int_of 3) y8))
                                           (* 16  ((_ int_of 4) y8))
                                           (* 32  ((_ int_of 5) y8))
                                           (* 64  ((_ int_of 6) y8))
                                           (* 128 ((_ int_of 7) y8)))
                                        (+ (* 1   ((_ int_of 0) x8))
                                           (* 2   ((_ int_of 1) x8))
                                           (* 4   ((_ int_of 2) x8))
                                           (* 8   ((_ int_of 3) x8))
                                           (* 16  ((_ int_of 4) x8))
                                           (* 32  ((_ int_of 5) x8))
                                           (* 64  ((_ int_of 6) x8))
                                           (* 128 ((_ int_of 7) x8))))
                                 1) ; WRONG: Should be 0
                                )) :rule pbblast_bvule)"#: false,
            }

            // For bvule the correct encoding is:
            //   (- (sum_y8) (sum_x8)) >= 0
            // Here we deliberately use 63 instead of 64 for one of the summands in y8.
            "bvule wrong coefficient" {
                r#"(step t1 (cl (= (bvule x8 y8)
                                 (>= (- (+ (* 1   ((_ int_of 0) y8))
                                           (* 2   ((_ int_of 1) y8))
                                           (* 4   ((_ int_of 2) y8))
                                           (* 8   ((_ int_of 3) y8))
                                           (* 16  ((_ int_of 4) y8))
                                           (* 32  ((_ int_of 5) y8))
                                           (* 63  ((_ int_of 6) y8))    ; WRONG: should be (* 64 ((_ int_of 1) y8))
                                           (* 128 ((_ int_of 7) y8)))
                                        (+ (* 1   ((_ int_of 0) x8))
                                           (* 2   ((_ int_of 1) x8))
                                           (* 4   ((_ int_of 2) x8))
                                           (* 8   ((_ int_of 3) x8))
                                           (* 16  ((_ int_of 4) x8))
                                           (* 32  ((_ int_of 5) x8))
                                           (* 64  ((_ int_of 6) x8))
                                           (* 128 ((_ int_of 7) x8))))
                                 0))) :rule pbblast_bvule)"#: false,
            }

            "Trailing Zero" {
                r#"(step t1 (cl (= (bvule x8 y8)
                                 (>= (- (+ (* 1   ((_ int_of 0) y8))
                                           (* 2   ((_ int_of 1) y8))
                                           (* 4   ((_ int_of 2) y8))
                                           (* 8   ((_ int_of 3) y8))
                                           (* 16  ((_ int_of 4) y8))
                                           (* 32  ((_ int_of 5) y8))
                                           (* 64  ((_ int_of 6) y8))
                                           (* 128 ((_ int_of 7) y8))
                                         0)
                                        (+ (* 1   ((_ int_of 0) x8))
                                           (* 2   ((_ int_of 1) x8))
                                           (* 4   ((_ int_of 2) x8))
                                           (* 8   ((_ int_of 3) x8))
                                           (* 16  ((_ int_of 4) x8))
                                           (* 32  ((_ int_of 5) x8))
                                           (* 64  ((_ int_of 6) x8))
                                           (* 128 ((_ int_of 7) x8))
                                         0))
                                 0))) :rule pbblast_bvule)"#: false,
            }
        }
    }

<<<<<<< HEAD
    #[test]
    fn pbblast_bvugt_1() {}

    #[test]
    fn pbblast_bvugt_2() {}

    #[test]
    fn pbblast_bvugt_8() {}

    #[test]
    fn pbblast_bvuge_1() {}

    #[test]
    fn pbblast_bvuge_2() {}

    #[test]
    fn pbblast_bvuge_8() {}

    #[test]
    fn pbblast_bvule_1() {
        test_cases! {
            definitions = "
            (declare-const x1 (_ BitVec 1))
            (declare-const y1 (_ BitVec 1))
        ",
            // Correct pseudo–Boolean formulation for unsigned less-or-equal on single-bit bitvectors.
            // Note the summation order is reversed compared to bvugt: the summation over y appears first.
            // Expected: (bvule x1 y1) ≈ (>= (- (+ (* 1 ((_ int_of 0) y1)) 0)
            //                                  (+ (* 1 ((_ int_of 0) x1)) 0))
            //                           0)
            "bvule on single bits" {
                r#"(step t1 (cl (= (bvule x1 y1)
                                 (>= (- (* 1 ((_ int_of 0) y1))
                                        (* 1 ((_ int_of 0) x1)))
                                     0))) :rule pbblast_bvule)"#: true,
            }

            // Accept omission of multiplication by 1.
            "Omit multiplication by 1" {
                r#"(step t1 (cl (= (bvule x1 y1)
                                 (>= (- ((_ int_of 0) y1)
                                        ((_ int_of 0) x1))
                                     0))) :rule pbblast_bvule)"#: true,
            }

            // Reject when the term is not a subtraction of two summations.
            "Not a subtraction of sums" {
                r#"(step t1 (cl (= (bvule x1 y1)
                                 (>= (* 1 ((_ int_of 0) y1))
                                     0))) :rule pbblast_bvule)"#: false,
            }

            // Reject malformed product in the first summand.
            "Malformed products: coefficient 0 in first summand" {
                r#"(step t1 (cl (= (bvule x1 y1)
                                 (>= (- (* 0 ((_ int_of 0) y1))
                                        (* 1 ((_ int_of 0) x1)))
                                     0))) :rule pbblast_bvule)"#: false,
            }

            // Reject malformed product in the second summand.
            "Malformed products: coefficient 0 in second summand" {
                r#"(step t1 (cl (= (bvule x1 y1)
                                 (>= (- (* 1 ((_ int_of 0) y1))
                                        (* 0 ((_ int_of 0) x1)))
                                     0))) :rule pbblast_bvule)"#: false,
            }

            "Trailing Zero" {
                r#"(step t1 (cl (= (bvule x1 y1)
                                 (>= (- (+ (* 1 ((_ int_of 0) y1)) 0)
                                        (+ (* 1 ((_ int_of 0) x1)) 0))
                                     0))) :rule pbblast_bvule)"#: false,

                r#"(step t1 (cl (= (bvule x1 y1)
                                 (>= (- (+ ((_ int_of 0) y1) 0)
                                        (+ ((_ int_of 0) x1) 0))
                                     0))) :rule pbblast_bvule)"#: false,
            }


        }
    }

    #[test]
    fn pbblast_bvule_2() {
        test_cases! {
            definitions = "
            (declare-const x2 (_ BitVec 2))
            (declare-const y2 (_ BitVec 2))
        ",
            // Correct formulation for two-bit bitvectors.
            "bvule on two bits" {
                r#"(step t1 (cl (= (bvule x2 y2)
                                 (>= (- (+ (* 1 ((_ int_of 0) y2)) (* 2 ((_ int_of 1) y2)))
                                        (+ (* 1 ((_ int_of 0) x2)) (* 2 ((_ int_of 1) x2))))
                                     0))) :rule pbblast_bvule)"#: true,
            }
            "bvule mismatched indices on two bits" {
                r#"(step t1 (cl (= (bvule x2 y2)
                                 (>= (- (+ (* 1 ((_ int_of 1) y2)) (* 2 ((_ int_of 0) y2)))
                                        (+ (* 1 ((_ int_of 1) x2)) (* 2 ((_ int_of 0) x2))))
                                     0))) :rule pbblast_bvule)"#: false,
            }
            "Trailing Zero" {
                r#"(step t1 (cl (= (bvule x2 y2)
                                 (>= (- (+ (* 1 ((_ int_of 0) y2)) (* 2 ((_ int_of 1) y2)) 0)
                                        (+ (* 1 ((_ int_of 0) x2)) (* 2 ((_ int_of 1) x2)) 0))
                                     0))) :rule pbblast_bvule)"#: false,
            }

        }
    }

    #[test]
    fn pbblast_bvule_8() {
        test_cases! {
            definitions = "
            (declare-const x8 (_ BitVec 8))
            (declare-const y8 (_ BitVec 8))
        ",
            // Check unsigned-less-equal on eight-bit bitvectors
            "bvule on 8-bit bitvectors" {
                r#"(step t1 (cl (= (bvule x8 y8)
                                 (>= (- (+ (* 1   ((_ int_of 0) y8))
                                           (* 2   ((_ int_of 1) y8))
                                           (* 4   ((_ int_of 2) y8))
                                           (* 8   ((_ int_of 3) y8))
                                           (* 16  ((_ int_of 4) y8))
                                           (* 32  ((_ int_of 5) y8))
                                           (* 64  ((_ int_of 6) y8))
                                           (* 128 ((_ int_of 7) y8)))
                                        (+ (* 1   ((_ int_of 0) x8))
                                           (* 2   ((_ int_of 1) x8))
                                           (* 4   ((_ int_of 2) x8))
                                           (* 8   ((_ int_of 3) x8))
                                           (* 16  ((_ int_of 4) x8))
                                           (* 32  ((_ int_of 5) x8))
                                           (* 64  ((_ int_of 6) x8))
                                           (* 128 ((_ int_of 7) x8))))
                                 0))) :rule pbblast_bvule)"#: true,
            }

            // Incorrect constant: should be 0, but here 1 is used.
            "bvule on 8-bit bitvectors (incorrect constant)" {
                r#"(step t1 (cl (= (bvule x8 y8)
                                 (>= (- (+ (* 1   ((_ int_of 0) y8))
                                           (* 2   ((_ int_of 1) y8))
                                           (* 4   ((_ int_of 2) y8))
                                           (* 8   ((_ int_of 3) y8))
                                           (* 16  ((_ int_of 4) y8))
                                           (* 32  ((_ int_of 5) y8))
                                           (* 64  ((_ int_of 6) y8))
                                           (* 128 ((_ int_of 7) y8)))
                                        (+ (* 1   ((_ int_of 0) x8))
                                           (* 2   ((_ int_of 1) x8))
                                           (* 4   ((_ int_of 2) x8))
                                           (* 8   ((_ int_of 3) x8))
                                           (* 16  ((_ int_of 4) x8))
                                           (* 32  ((_ int_of 5) x8))
                                           (* 64  ((_ int_of 6) x8))
                                           (* 128 ((_ int_of 7) x8))))
                                 1) ; WRONG: Should be 0
                                )) :rule pbblast_bvule)"#: false,
            }

            // For bvule the correct encoding is:
            //   (- (sum_y8) (sum_x8)) >= 0
            // Here we deliberately use 63 instead of 64 for one of the summands in y8.
            "bvule wrong coefficient" {
                r#"(step t1 (cl (= (bvule x8 y8)
                                 (>= (- (+ (* 1   ((_ int_of 0) y8))
                                           (* 2   ((_ int_of 1) y8))
                                           (* 4   ((_ int_of 2) y8))
                                           (* 8   ((_ int_of 3) y8))
                                           (* 16  ((_ int_of 4) y8))
                                           (* 32  ((_ int_of 5) y8))
                                           (* 63  ((_ int_of 6) y8))    ; WRONG: should be (* 64 ((_ int_of 1) y8))
                                           (* 128 ((_ int_of 7) y8)))
                                        (+ (* 1   ((_ int_of 0) x8))
                                           (* 2   ((_ int_of 1) x8))
                                           (* 4   ((_ int_of 2) x8))
                                           (* 8   ((_ int_of 3) x8))
                                           (* 16  ((_ int_of 4) x8))
                                           (* 32  ((_ int_of 5) x8))
                                           (* 64  ((_ int_of 6) x8))
                                           (* 128 ((_ int_of 7) x8))))
                                 0))) :rule pbblast_bvule)"#: false,
            }

            "Trailing Zero" {
                r#"(step t1 (cl (= (bvule x8 y8)
                                 (>= (- (+ (* 1   ((_ int_of 0) y8))
                                           (* 2   ((_ int_of 1) y8))
                                           (* 4   ((_ int_of 2) y8))
                                           (* 8   ((_ int_of 3) y8))
                                           (* 16  ((_ int_of 4) y8))
                                           (* 32  ((_ int_of 5) y8))
                                           (* 64  ((_ int_of 6) y8))
                                           (* 128 ((_ int_of 7) y8))
                                         0)
                                        (+ (* 1   ((_ int_of 0) x8))
                                           (* 2   ((_ int_of 1) x8))
                                           (* 4   ((_ int_of 2) x8))
                                           (* 8   ((_ int_of 3) x8))
                                           (* 16  ((_ int_of 4) x8))
                                           (* 32  ((_ int_of 5) x8))
                                           (* 64  ((_ int_of 6) x8))
                                           (* 128 ((_ int_of 7) x8))
                                         0))
                                 0))) :rule pbblast_bvule)"#: false,
            }
        }
    }

=======
>>>>>>> b06f2905
    // TODO: What should happen to a signed operation on BitVec 1 ??

    #[test]
    fn pbblast_bvslt_2() {}

    #[test]
    fn pbblast_bvslt_4() {}

    #[test]
    fn pbblast_bvsgt_2() {}

    #[test]
    fn pbblast_bvsgt_4() {}

    #[test]
    fn pbblast_bvsge_2() {}

    #[test]
    fn pbblast_bvsge_4() {}

    #[test]
    fn pbblast_bvsle_2() {}

    #[test]
    fn pbblast_bvsle_4() {}

    #[test]
    fn pbblast_pbbvar_1() {
        test_cases! {
           definitions = "
                (declare-const x (_ BitVec 1))
                (declare-const y (_ BitVec 1))
                ",
            // No restriction, only create a vector of pseudo-boolean variables that are free
            "pbbvar on single bits" {
                r#"(step t1 (cl (= x (@pbbterm ((_ @int_of 0) x)))) :rule pbblast_pbbvar)"#: true,
                r#"(step t1 (cl (= x (@pbbterm ((_ @int_of 1) x)))) :rule pbblast_pbbvar)"#: false, // Wrong index
                r#"(step t1 (cl (= x (@pbbterm ((_ @int_of 0) y)))) :rule pbblast_pbbvar)"#: false, // Mismatched vectors
                r#"(step t1 (cl (= y (@pbbterm ((_ @int_of 0) x)))) :rule pbblast_pbbvar)"#: false, // Mismatched vectors
            }
        }
    }

    #[test]
    fn pbblast_pbbvar_2() {
        test_cases! {
            definitions = "
            (declare-const x2 (_ BitVec 2))
            (declare-const y2 (_ BitVec 2))
        ",
            "Valid 2-bit pbbvar" {
                r#"(step t1 (cl (= x2 (@pbbterm ((_ @int_of 0) x2) ((_ @int_of 1) x2)))) :rule pbblast_pbbvar)"#: true,
            }
            "Mixed variables" {
                r#"(step t1 (cl (= x2 (@pbbterm ((_ @int_of 0) x2) ((_ @int_of 1) y2)))) :rule pbblast_pbbvar)"#: false,
            }
        }
    }

    #[test]
    fn pbblast_pbbvar_8() {
        test_cases! {
            definitions = "
            (declare-const x8 (_ BitVec 8))
        ",
            "Valid 8-bit pbbvar" {
                r#"(step t1 (cl (= x8 (@pbbterm
                    ((_ @int_of 0) x8) ((_ @int_of 1) x8)
                    ((_ @int_of 2) x8) ((_ @int_of 3) x8)
                    ((_ @int_of 4) x8) ((_ @int_of 5) x8)
                    ((_ @int_of 6) x8) ((_ @int_of 7) x8)
                ))) :rule pbblast_pbbvar)"#: true,
            }

            "Invalid 8-bit (missing term)" {
                r#"(step t1 (cl (= x8 (@pbbterm
                    ((_ @int_of 0) x8) ((_ @int_of 1) x8)
                    ((_ @int_of 2) x8) ((_ @int_of 3) x8)
                    ((_ @int_of 4) x8) ((_ @int_of 5) x8)
                    ((_ @int_of 6) x8) ((_ @int_of 6) x8) ;; index 6 twice
                ))) :rule pbblast_pbbvar)"#: false,
            }
        }
    }

    #[test]
    fn pbblast_pbbconst_1() {}

    #[test]
    fn pbblast_pbbconst_2() {}

    #[test]
    fn pbblast_pbbconst_4() {}

    #[test]
    fn pbblast_pbbconst_8() {}

    #[test]
    fn pbblast_bvxor_1() {}

    #[test]
    fn pbblast_bvxor_2() {}

    #[test]
    fn pbblast_bvxor_8() {}

    #[test]
    fn pbblast_bvand_1() {}

    #[test]
    fn pbblast_bvand_2() {}

    #[test]
    fn pbblast_bvand_8() {}
}<|MERGE_RESOLUTION|>--- conflicted
+++ resolved
@@ -880,224 +880,6 @@
         }
     }
 
-<<<<<<< HEAD
-    #[test]
-    fn pbblast_bvugt_1() {}
-
-    #[test]
-    fn pbblast_bvugt_2() {}
-
-    #[test]
-    fn pbblast_bvugt_8() {}
-
-    #[test]
-    fn pbblast_bvuge_1() {}
-
-    #[test]
-    fn pbblast_bvuge_2() {}
-
-    #[test]
-    fn pbblast_bvuge_8() {}
-
-    #[test]
-    fn pbblast_bvule_1() {
-        test_cases! {
-            definitions = "
-            (declare-const x1 (_ BitVec 1))
-            (declare-const y1 (_ BitVec 1))
-        ",
-            // Correct pseudo–Boolean formulation for unsigned less-or-equal on single-bit bitvectors.
-            // Note the summation order is reversed compared to bvugt: the summation over y appears first.
-            // Expected: (bvule x1 y1) ≈ (>= (- (+ (* 1 ((_ int_of 0) y1)) 0)
-            //                                  (+ (* 1 ((_ int_of 0) x1)) 0))
-            //                           0)
-            "bvule on single bits" {
-                r#"(step t1 (cl (= (bvule x1 y1)
-                                 (>= (- (* 1 ((_ int_of 0) y1))
-                                        (* 1 ((_ int_of 0) x1)))
-                                     0))) :rule pbblast_bvule)"#: true,
-            }
-
-            // Accept omission of multiplication by 1.
-            "Omit multiplication by 1" {
-                r#"(step t1 (cl (= (bvule x1 y1)
-                                 (>= (- ((_ int_of 0) y1)
-                                        ((_ int_of 0) x1))
-                                     0))) :rule pbblast_bvule)"#: true,
-            }
-
-            // Reject when the term is not a subtraction of two summations.
-            "Not a subtraction of sums" {
-                r#"(step t1 (cl (= (bvule x1 y1)
-                                 (>= (* 1 ((_ int_of 0) y1))
-                                     0))) :rule pbblast_bvule)"#: false,
-            }
-
-            // Reject malformed product in the first summand.
-            "Malformed products: coefficient 0 in first summand" {
-                r#"(step t1 (cl (= (bvule x1 y1)
-                                 (>= (- (* 0 ((_ int_of 0) y1))
-                                        (* 1 ((_ int_of 0) x1)))
-                                     0))) :rule pbblast_bvule)"#: false,
-            }
-
-            // Reject malformed product in the second summand.
-            "Malformed products: coefficient 0 in second summand" {
-                r#"(step t1 (cl (= (bvule x1 y1)
-                                 (>= (- (* 1 ((_ int_of 0) y1))
-                                        (* 0 ((_ int_of 0) x1)))
-                                     0))) :rule pbblast_bvule)"#: false,
-            }
-
-            "Trailing Zero" {
-                r#"(step t1 (cl (= (bvule x1 y1)
-                                 (>= (- (+ (* 1 ((_ int_of 0) y1)) 0)
-                                        (+ (* 1 ((_ int_of 0) x1)) 0))
-                                     0))) :rule pbblast_bvule)"#: false,
-
-                r#"(step t1 (cl (= (bvule x1 y1)
-                                 (>= (- (+ ((_ int_of 0) y1) 0)
-                                        (+ ((_ int_of 0) x1) 0))
-                                     0))) :rule pbblast_bvule)"#: false,
-            }
-
-
-        }
-    }
-
-    #[test]
-    fn pbblast_bvule_2() {
-        test_cases! {
-            definitions = "
-            (declare-const x2 (_ BitVec 2))
-            (declare-const y2 (_ BitVec 2))
-        ",
-            // Correct formulation for two-bit bitvectors.
-            "bvule on two bits" {
-                r#"(step t1 (cl (= (bvule x2 y2)
-                                 (>= (- (+ (* 1 ((_ int_of 0) y2)) (* 2 ((_ int_of 1) y2)))
-                                        (+ (* 1 ((_ int_of 0) x2)) (* 2 ((_ int_of 1) x2))))
-                                     0))) :rule pbblast_bvule)"#: true,
-            }
-            "bvule mismatched indices on two bits" {
-                r#"(step t1 (cl (= (bvule x2 y2)
-                                 (>= (- (+ (* 1 ((_ int_of 1) y2)) (* 2 ((_ int_of 0) y2)))
-                                        (+ (* 1 ((_ int_of 1) x2)) (* 2 ((_ int_of 0) x2))))
-                                     0))) :rule pbblast_bvule)"#: false,
-            }
-            "Trailing Zero" {
-                r#"(step t1 (cl (= (bvule x2 y2)
-                                 (>= (- (+ (* 1 ((_ int_of 0) y2)) (* 2 ((_ int_of 1) y2)) 0)
-                                        (+ (* 1 ((_ int_of 0) x2)) (* 2 ((_ int_of 1) x2)) 0))
-                                     0))) :rule pbblast_bvule)"#: false,
-            }
-
-        }
-    }
-
-    #[test]
-    fn pbblast_bvule_8() {
-        test_cases! {
-            definitions = "
-            (declare-const x8 (_ BitVec 8))
-            (declare-const y8 (_ BitVec 8))
-        ",
-            // Check unsigned-less-equal on eight-bit bitvectors
-            "bvule on 8-bit bitvectors" {
-                r#"(step t1 (cl (= (bvule x8 y8)
-                                 (>= (- (+ (* 1   ((_ int_of 0) y8))
-                                           (* 2   ((_ int_of 1) y8))
-                                           (* 4   ((_ int_of 2) y8))
-                                           (* 8   ((_ int_of 3) y8))
-                                           (* 16  ((_ int_of 4) y8))
-                                           (* 32  ((_ int_of 5) y8))
-                                           (* 64  ((_ int_of 6) y8))
-                                           (* 128 ((_ int_of 7) y8)))
-                                        (+ (* 1   ((_ int_of 0) x8))
-                                           (* 2   ((_ int_of 1) x8))
-                                           (* 4   ((_ int_of 2) x8))
-                                           (* 8   ((_ int_of 3) x8))
-                                           (* 16  ((_ int_of 4) x8))
-                                           (* 32  ((_ int_of 5) x8))
-                                           (* 64  ((_ int_of 6) x8))
-                                           (* 128 ((_ int_of 7) x8))))
-                                 0))) :rule pbblast_bvule)"#: true,
-            }
-
-            // Incorrect constant: should be 0, but here 1 is used.
-            "bvule on 8-bit bitvectors (incorrect constant)" {
-                r#"(step t1 (cl (= (bvule x8 y8)
-                                 (>= (- (+ (* 1   ((_ int_of 0) y8))
-                                           (* 2   ((_ int_of 1) y8))
-                                           (* 4   ((_ int_of 2) y8))
-                                           (* 8   ((_ int_of 3) y8))
-                                           (* 16  ((_ int_of 4) y8))
-                                           (* 32  ((_ int_of 5) y8))
-                                           (* 64  ((_ int_of 6) y8))
-                                           (* 128 ((_ int_of 7) y8)))
-                                        (+ (* 1   ((_ int_of 0) x8))
-                                           (* 2   ((_ int_of 1) x8))
-                                           (* 4   ((_ int_of 2) x8))
-                                           (* 8   ((_ int_of 3) x8))
-                                           (* 16  ((_ int_of 4) x8))
-                                           (* 32  ((_ int_of 5) x8))
-                                           (* 64  ((_ int_of 6) x8))
-                                           (* 128 ((_ int_of 7) x8))))
-                                 1) ; WRONG: Should be 0
-                                )) :rule pbblast_bvule)"#: false,
-            }
-
-            // For bvule the correct encoding is:
-            //   (- (sum_y8) (sum_x8)) >= 0
-            // Here we deliberately use 63 instead of 64 for one of the summands in y8.
-            "bvule wrong coefficient" {
-                r#"(step t1 (cl (= (bvule x8 y8)
-                                 (>= (- (+ (* 1   ((_ int_of 0) y8))
-                                           (* 2   ((_ int_of 1) y8))
-                                           (* 4   ((_ int_of 2) y8))
-                                           (* 8   ((_ int_of 3) y8))
-                                           (* 16  ((_ int_of 4) y8))
-                                           (* 32  ((_ int_of 5) y8))
-                                           (* 63  ((_ int_of 6) y8))    ; WRONG: should be (* 64 ((_ int_of 1) y8))
-                                           (* 128 ((_ int_of 7) y8)))
-                                        (+ (* 1   ((_ int_of 0) x8))
-                                           (* 2   ((_ int_of 1) x8))
-                                           (* 4   ((_ int_of 2) x8))
-                                           (* 8   ((_ int_of 3) x8))
-                                           (* 16  ((_ int_of 4) x8))
-                                           (* 32  ((_ int_of 5) x8))
-                                           (* 64  ((_ int_of 6) x8))
-                                           (* 128 ((_ int_of 7) x8))))
-                                 0))) :rule pbblast_bvule)"#: false,
-            }
-
-            "Trailing Zero" {
-                r#"(step t1 (cl (= (bvule x8 y8)
-                                 (>= (- (+ (* 1   ((_ int_of 0) y8))
-                                           (* 2   ((_ int_of 1) y8))
-                                           (* 4   ((_ int_of 2) y8))
-                                           (* 8   ((_ int_of 3) y8))
-                                           (* 16  ((_ int_of 4) y8))
-                                           (* 32  ((_ int_of 5) y8))
-                                           (* 64  ((_ int_of 6) y8))
-                                           (* 128 ((_ int_of 7) y8))
-                                         0)
-                                        (+ (* 1   ((_ int_of 0) x8))
-                                           (* 2   ((_ int_of 1) x8))
-                                           (* 4   ((_ int_of 2) x8))
-                                           (* 8   ((_ int_of 3) x8))
-                                           (* 16  ((_ int_of 4) x8))
-                                           (* 32  ((_ int_of 5) x8))
-                                           (* 64  ((_ int_of 6) x8))
-                                           (* 128 ((_ int_of 7) x8))
-                                         0))
-                                 0))) :rule pbblast_bvule)"#: false,
-            }
-        }
-    }
-
-=======
->>>>>>> b06f2905
     // TODO: What should happen to a signed operation on BitVec 1 ??
 
     #[test]
