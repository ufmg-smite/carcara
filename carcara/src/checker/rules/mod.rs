use super::{
    error::{CheckerError, EqualityError},
    ContextStack, Elaborator,
};
use crate::{
    ast::*,
    utils::{Range, TypeName},
};
use std::time::Duration;

pub type RuleResult = Result<(), CheckerError>;

pub type Rule = fn(RuleArgs) -> RuleResult;

pub type ElaborationRule = fn(RuleArgs, String, &mut Elaborator) -> Result<(), CheckerError>;

pub struct RuleArgs<'a> {
    pub(super) conclusion: &'a [Rc<Term>],
    pub(super) premises: &'a [Premise<'a>],
    pub(super) args: &'a [ProofArg],
    pub(super) pool: &'a mut TermPool,
    pub(super) context: &'a mut ContextStack,

    // For rules that end a subproof, we need to pass the previous command in the subproof that it
    // is closing, because it may be implicitly referenced, and it is not given as premises. If a
    // rule is not ending a subproof, this should be `None`.
    pub(super) previous_command: Option<Premise<'a>>,
    pub(super) discharge: &'a [&'a ProofCommand],

    pub(super) polyeq_time: &'a mut Duration,
}

#[derive(Debug, Clone, Copy, Hash, PartialEq, Eq)]
pub struct Premise<'a> {
    pub id: &'a str,
    pub clause: &'a [Rc<Term>],
    pub index: (usize, usize),
}

impl<'a> Premise<'a> {
    pub fn new(index: (usize, usize), command: &'a ProofCommand) -> Self {
        Self {
            id: command.id(),
            clause: command.clause(),
            index,
        }
    }
}

/// Helper function to get a single term from a premise, or return a
/// `CheckerError::WrongLengthOfPremiseClause` error if it doesn't succeed.
fn get_premise_term<'a>(premise: &Premise<'a>) -> Result<&'a Rc<Term>, CheckerError> {
    match premise.clause {
        [t] => Ok(t),
        cl => Err(CheckerError::WrongLengthOfPremiseClause(
            premise.id.to_owned(),
            1.into(),
            cl.len(),
        )),
    }
}

/// Asserts that the argument is true, and returns `None` otherwise. `rassert!(arg)` is identical
/// to `to_option(arg)?`, but much more readable.
macro_rules! rassert {
    ($arg:expr) => {
        $crate::checker::rules::to_option($arg)?
    };
    ($arg:expr, $err:expr $(,)?) => {
        match $arg {
            true => Ok(()),
            false => Err($err),
        }?
    };
}

fn assert_num_premises<T: Into<Range>>(premises: &[Premise], range: T) -> RuleResult {
    let range = range.into();
    if !range.contains(premises.len()) {
        return Err(CheckerError::WrongNumberOfPremises(range, premises.len()));
    }
    Ok(())
}

fn assert_clause_len<T: Into<Range>>(clause: &[Rc<Term>], range: T) -> RuleResult {
    let range = range.into();
    if !range.contains(clause.len()) {
        return Err(CheckerError::WrongLengthOfClause(range, clause.len()));
    }
    Ok(())
}

fn assert_num_args<T: Into<Range>>(args: &[ProofArg], range: T) -> RuleResult {
    let range = range.into();
    if !range.contains(args.len()) {
        return Err(CheckerError::WrongNumberOfArgs(range, args.len()));
    }
    Ok(())
}

fn assert_operation_len<T: Into<Range>>(op: Operator, args: &[Rc<Term>], range: T) -> RuleResult {
    let range = range.into();
    if !range.contains(args.len()) {
        return Err(CheckerError::WrongNumberOfTermsInOp(op, range, args.len()));
    }
    Ok(())
}

fn assert_eq<T>(a: &T, b: &T) -> RuleResult
where
    T: Eq + Clone + TypeName,
    EqualityError<T>: Into<CheckerError>,
{
    if a != b {
        return Err(EqualityError::ExpectedEqual(a.clone(), b.clone()).into());
    }
    Ok(())
}

fn assert_is_expected<T>(got: &T, expected: T) -> RuleResult
where
    T: Eq + Clone + TypeName,
    EqualityError<T>: Into<CheckerError>,
{
    if *got != expected {
        return Err(EqualityError::ExpectedToBe { expected, got: got.clone() }.into());
    }
    Ok(())
}

fn assert_polyeq(a: &Rc<Term>, b: &Rc<Term>, time: &mut Duration) -> Result<(), CheckerError> {
    if !polyeq(a, b, time) {
        return Err(EqualityError::ExpectedEqual(a.clone(), b.clone()).into());
    }
    Ok(())
}

fn assert_polyeq_expected(got: &Rc<Term>, expected: Rc<Term>, time: &mut Duration) -> RuleResult {
    if !polyeq(got, &expected, time) {
        return Err(EqualityError::ExpectedToBe { expected, got: got.clone() }.into());
    }
    Ok(())
}

fn assert_is_bool_constant(got: &Rc<Term>, expected: bool) -> RuleResult {
    if !got.is_bool_constant(expected) {
        return Err(CheckerError::ExpectedBoolConstant(expected, got.clone()));
    }
    Ok(())
}

#[cfg(test)]
fn run_tests(test_name: &str, definitions: &str, cases: &[(&str, bool)]) {
    use crate::{
        benchmarking::OnlineBenchmarkResults,
        checker::{CheckerStatistics, Config, ProofChecker},
        parser::parse_instance,
    };
    use std::io::Cursor;

    for (i, (proof, expected)) in cases.iter().enumerate() {
        // This parses the definitions again for every case, which is not ideal
        let (prelude, parsed, mut pool) = parse_instance(
            Cursor::new(definitions),
            Cursor::new(proof),
            true,
            false,
            false,
        )
        .unwrap_or_else(|e| panic!("parser error during test \"{}\": {}", test_name, e));
        let mut checker = ProofChecker::new(
            &mut pool,
            Config {
                strict: false,
                skip_unknown_rules: false,
                is_running_test: true,
<<<<<<< HEAD
                check_lia_using_cvc5: true,
=======
                statistics: None,
                lia_via_cvc5: false,
>>>>>>> c6e5df0e
            },
            prelude,
        );
        let got = checker
            .check(
                &parsed,
                &mut None::<CheckerStatistics<OnlineBenchmarkResults>>,
            )
            .is_ok();
        assert_eq!(
            *expected, got,
            "test case \"{}\" index {} failed",
            test_name, i
        );
    }
}

#[cfg(test)]
macro_rules! test_cases {
    (
        definitions = $defs:expr,
        $($name:literal { $($proof:literal: $exp:literal,)* } )*
    ) => {{
        let definitions: &str = $defs;
        $({
            let name: &str = $name;
            let cases = [ $(($proof, $exp),)* ];
            $crate::checker::rules::run_tests(name, definitions, &cases);
        })*
    }};
}

// Since the rule submodules use the `test_cases` macro, we have to declare them here, after the
// macro is declared
pub(super) mod clausification;
pub(super) mod congruence;
pub(super) mod extras;
pub(super) mod linear_arithmetic;
pub(super) mod quantifier;
pub(super) mod reflexivity;
pub(super) mod resolution;
pub(super) mod simplification;
pub(super) mod subproof;
pub(super) mod tautology;
pub(super) mod transitivity;<|MERGE_RESOLUTION|>--- conflicted
+++ resolved
@@ -174,12 +174,7 @@
                 strict: false,
                 skip_unknown_rules: false,
                 is_running_test: true,
-<<<<<<< HEAD
-                check_lia_using_cvc5: true,
-=======
-                statistics: None,
                 lia_via_cvc5: false,
->>>>>>> c6e5df0e
             },
             prelude,
         );
