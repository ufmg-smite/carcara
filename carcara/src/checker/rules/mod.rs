use super::{
    error::{CheckerError, EqualityError},
    ContextStack,
};
use crate::{
    ast::*,
    utils::{Range, TypeName},
};
use std::time::Duration;

pub type RuleResult = Result<(), CheckerError>;

pub type Rule = fn(RuleArgs) -> RuleResult;

pub struct RuleArgs<'a> {
    pub(super) conclusion: &'a [Rc<Term>],
    pub(super) premises: &'a [Premise<'a>],
    pub(super) args: &'a [Rc<Term>],
    pub(super) pool: &'a mut dyn TermPool,
    pub(super) context: &'a mut ContextStack,

    // For rules that end a subproof, we need to pass the previous command in the subproof that it
    // is closing, because it may be implicitly referenced, and it is not given as premises. If a
    // rule is not ending a subproof, this should be `None`.
    pub(super) previous_command: Option<Premise<'a>>,
    pub(super) discharge: &'a [&'a ProofCommand],

    pub(super) polyeq_time: &'a mut Duration,
}

#[derive(Debug, Clone, Copy, Hash, PartialEq, Eq)]
pub struct Premise<'a> {
    pub id: &'a str,
    pub clause: &'a [Rc<Term>],
    pub index: (usize, usize),
}

impl<'a> Premise<'a> {
    pub fn new(index: (usize, usize), command: &'a ProofCommand) -> Self {
        Self {
            id: command.id(),
            clause: command.clause(),
            index,
        }
    }
}

/// Helper function to get a single term from a premise, or return a
/// `CheckerError::WrongLengthOfPremiseClause` error if it doesn't succeed.
fn get_premise_term<'a>(premise: &Premise<'a>) -> Result<&'a Rc<Term>, CheckerError> {
    match premise.clause {
        [t] => Ok(t),
        cl => Err(CheckerError::WrongLengthOfPremiseClause(
            premise.id.to_owned(),
            1.into(),
            cl.len(),
        )),
    }
}

/// Asserts that the first argument is true, and returns the error specified by the second argument
/// otherwise.
macro_rules! rassert {
    ($arg:expr, $err:expr $(,)?) => {
        match $arg {
            true => Ok(()),
            false => Err($err),
        }?
    };
}

fn assert_num_premises<T: Into<Range>>(premises: &[Premise], range: T) -> RuleResult {
    let range = range.into();
    if !range.contains(premises.len()) {
        return Err(CheckerError::WrongNumberOfPremises(range, premises.len()));
    }
    Ok(())
}

fn assert_clause_len<T: Into<Range>>(clause: &[Rc<Term>], range: T) -> RuleResult {
    let range = range.into();
    if !range.contains(clause.len()) {
        return Err(CheckerError::WrongLengthOfClause(range, clause.len()));
    }
    Ok(())
}

fn assert_num_args<T: Into<Range>>(args: &[Rc<Term>], range: T) -> RuleResult {
    let range = range.into();
    if !range.contains(args.len()) {
        return Err(CheckerError::WrongNumberOfArgs(range, args.len()));
    }
    Ok(())
}

fn assert_operation_len<T: Into<Range>>(op: Operator, args: &[Rc<Term>], range: T) -> RuleResult {
    let range = range.into();
    if !range.contains(args.len()) {
        return Err(CheckerError::WrongNumberOfTermsInOp(op, range, args.len()));
    }
    Ok(())
}

fn assert_eq<T>(a: &T, b: &T) -> RuleResult
where
    T: Eq + Clone + TypeName,
    EqualityError<T>: Into<CheckerError>,
{
    if a != b {
        return Err(EqualityError::ExpectedEqual(a.clone(), b.clone()).into());
    }
    Ok(())
}

fn assert_is_expected<T>(got: &T, expected: T) -> RuleResult
where
    T: Eq + Clone + TypeName,
    EqualityError<T>: Into<CheckerError>,
{
    if *got != expected {
        return Err(EqualityError::ExpectedToBe { expected, got: got.clone() }.into());
    }
    Ok(())
}

fn assert_polyeq(a: &Rc<Term>, b: &Rc<Term>, time: &mut Duration) -> Result<(), CheckerError> {
    if !polyeq(a, b, time) {
        return Err(EqualityError::ExpectedEqual(a.clone(), b.clone()).into());
    }
    Ok(())
}

fn assert_polyeq_expected(got: &Rc<Term>, expected: Rc<Term>, time: &mut Duration) -> RuleResult {
    if !polyeq(got, &expected, time) {
        return Err(EqualityError::ExpectedToBe { expected, got: got.clone() }.into());
    }
    Ok(())
}

fn assert_alpha_equiv_expected(
    got: &Rc<Term>,
    expected: Rc<Term>,
    time: &mut Duration,
) -> RuleResult {
    if !alpha_equiv(got, &expected, time) {
        return Err(EqualityError::ExpectedToBe { expected, got: got.clone() }.into());
    }
    Ok(())
}

fn assert_is_bool_constant(got: &Rc<Term>, expected: bool) -> RuleResult {
    if !got.is_bool_constant(expected) {
        return Err(CheckerError::ExpectedBoolConstant(expected, got.clone()));
    }
    Ok(())
}

#[cfg(test)]
fn run_tests(test_name: &str, definitions: &str, cases: &[(&str, bool)]) {
    use colored::{Color, Colorize};

    use crate::{checker, parser};
    use std::io::Cursor;

    for (i, (proof, expected)) in cases.iter().enumerate() {
        // This parses the definitions again for every case, which is not ideal
        let (mut problem, mut proof, mut pool) = parser::parse_instance(
            Cursor::new(definitions),
            Cursor::new(proof),
            parser::Config::new(),
        )
        .unwrap_or_else(|e| panic!("parser error during test \"{}\": {}", test_name, e));

        // Since rule tests often use `assume` commands to introduce premises, we search the proof
        // for all `assume`d terms and retroactively add them as the problem premises, to avoid
        // checker errors on the `assume`s
        problem.premises = proof
            .commands
            .iter()
            .filter_map(|c| match c {
                ProofCommand::Assume { term, .. } => Some(term.clone()),
                _ => None,
            })
            .collect();

        // All proofs must eventually reach the empty clause, so to avoid having to add a dummy
        // `(step end (cl) :rule hole)` to every rule test, we add this dummy step here
        proof.commands.push(ProofCommand::Step(ProofStep {
            id: "end".into(),
            clause: Vec::new(),
            rule: "hole".into(),
            premises: Vec::new(),
            args: Vec::new(),
            discharge: Vec::new(),
        }));

        let mut checker = checker::ProofChecker::new(&mut pool, checker::Config::new());
        let check_result = checker.check(&problem, &proof);

        // Extract error message, if any
        let error_message = match &check_result {
            Ok(_) => String::new(),
<<<<<<< HEAD
            Err(crate::Error::Checker { inner, rule, step }) => match inner {
                CheckerError::Explanation(s) => s.clone(),
                _ => format!("[{rule} at {step}] {:?}", inner),
            },
            Err(crate::Error::DoesNotReachEmptyClause) => {
                "Proof does not reach empty clause".into()
            }
            Err(e @ crate::Error::Parser(_, _)) => format!("Parser error: {}", e),
            Err(e) => format!("Unexpected error: {:?}", e),
=======
            Err(e) => format!("{}", e),
>>>>>>> 813d913c
        };

        let got = check_result.is_ok();

        if *expected == got {
            println!("{} \"{}\"", "PASSED".bold().color(Color::Green), test_name);
        } else {
            let (color, expectation) = if *expected {
                (Color::Red, "expected to PASS but FAILED".red())
            } else {
                (Color::Yellow, "expected to FAIL but PASSED".yellow())
            };

            panic!(
                "{}\nTest '{}' case {}: {}\nOUTCOME: {}",
                "TEST FAILURE".bold().color(color),
                test_name.bold(),
                i.to_string().bold(),
                expectation,
                error_message
            );
        }
    }
}

#[cfg(test)]
macro_rules! test_cases {
    (
        definitions = $defs:expr,
        $($name:literal { $($proof:literal: $exp:literal,)* } )*
    ) => {{
        let definitions: &str = $defs;
        $({
            let name: &str = $name;
            let cases = [ $(($proof, $exp),)* ];
            $crate::checker::rules::run_tests(name, definitions, &cases);
        })*
    }};
}

// Since the rule submodules use the `test_cases` macro, we have to declare them here, after the
// macro is declared
pub(super) mod bitvectors;
pub(super) mod clausification;
pub(super) mod congruence;
pub(super) mod cutting_planes;
<<<<<<< HEAD
=======
pub(super) mod drup;
>>>>>>> 813d913c
pub(super) mod extras;
pub(super) mod linear_arithmetic;
pub(super) mod pb_blasting;
pub(super) mod quantifier;
pub(super) mod reflexivity;
pub(super) mod resolution;
pub(super) mod simplification;
pub(super) mod strings;
pub(super) mod subproof;
pub(super) mod tautology;
pub(super) mod transitivity;<|MERGE_RESOLUTION|>--- conflicted
+++ resolved
@@ -200,19 +200,7 @@
         // Extract error message, if any
         let error_message = match &check_result {
             Ok(_) => String::new(),
-<<<<<<< HEAD
-            Err(crate::Error::Checker { inner, rule, step }) => match inner {
-                CheckerError::Explanation(s) => s.clone(),
-                _ => format!("[{rule} at {step}] {:?}", inner),
-            },
-            Err(crate::Error::DoesNotReachEmptyClause) => {
-                "Proof does not reach empty clause".into()
-            }
-            Err(e @ crate::Error::Parser(_, _)) => format!("Parser error: {}", e),
-            Err(e) => format!("Unexpected error: {:?}", e),
-=======
             Err(e) => format!("{}", e),
->>>>>>> 813d913c
         };
 
         let got = check_result.is_ok();
@@ -259,10 +247,7 @@
 pub(super) mod clausification;
 pub(super) mod congruence;
 pub(super) mod cutting_planes;
-<<<<<<< HEAD
-=======
 pub(super) mod drup;
->>>>>>> 813d913c
 pub(super) mod extras;
 pub(super) mod linear_arithmetic;
 pub(super) mod pb_blasting;
