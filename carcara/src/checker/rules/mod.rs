use super::{
    error::{CheckerError, EqualityError},
    ContextStack,
};
use crate::{
    ast::*,
    utils::{Range, TypeName},
};
use std::time::Duration;

pub type RuleResult = Result<(), CheckerError>;

pub type Rule = fn(RuleArgs) -> RuleResult;

pub struct RuleArgs<'a> {
    pub(super) conclusion: &'a [Rc<Term>],
    pub(super) premises: &'a [Premise<'a>],
    pub(super) args: &'a [Rc<Term>],
    pub(super) pool: &'a mut dyn TermPool,
    pub(super) context: &'a mut ContextStack,

    // For rules that end a subproof, we need to pass the previous command in the subproof that it
    // is closing, because it may be implicitly referenced, and it is not given as premises. If a
    // rule is not ending a subproof, this should be `None`.
    pub(super) previous_command: Option<Premise<'a>>,
    pub(super) discharge: &'a [&'a ProofCommand],

    pub(super) polyeq_time: &'a mut Duration,
}

#[derive(Debug, Clone, Copy, Hash, PartialEq, Eq)]
pub struct Premise<'a> {
    pub id: &'a str,
    pub clause: &'a [Rc<Term>],
    pub index: (usize, usize),
}

impl<'a> Premise<'a> {
    pub fn new(index: (usize, usize), command: &'a ProofCommand) -> Self {
        Self {
            id: command.id(),
            clause: command.clause(),
            index,
        }
    }
}

/// Helper function to get a single term from a premise, or return a
/// `CheckerError::WrongLengthOfPremiseClause` error if it doesn't succeed.
fn get_premise_term<'a>(premise: &Premise<'a>) -> Result<&'a Rc<Term>, CheckerError> {
    match premise.clause {
        [t] => Ok(t),
        cl => Err(CheckerError::WrongLengthOfPremiseClause(
            premise.id.to_owned(),
            1.into(),
            cl.len(),
        )),
    }
}

/// Asserts that the first argument is true, and returns the error specified by the second argument
/// otherwise.
macro_rules! rassert {
    ($arg:expr, $err:expr $(,)?) => {
        match $arg {
            true => Ok(()),
            false => Err($err),
        }?
    };
}

fn assert_num_premises<T: Into<Range>>(premises: &[Premise], range: T) -> RuleResult {
    let range = range.into();
    if !range.contains(premises.len()) {
        return Err(CheckerError::WrongNumberOfPremises(range, premises.len()));
    }
    Ok(())
}

fn assert_clause_len<T: Into<Range>>(clause: &[Rc<Term>], range: T) -> RuleResult {
    let range = range.into();
    if !range.contains(clause.len()) {
        return Err(CheckerError::WrongLengthOfClause(range, clause.len()));
    }
    Ok(())
}

fn assert_num_args<T: Into<Range>>(args: &[Rc<Term>], range: T) -> RuleResult {
    let range = range.into();
    if !range.contains(args.len()) {
        return Err(CheckerError::WrongNumberOfArgs(range, args.len()));
    }
    Ok(())
}

fn assert_operation_len<T: Into<Range>>(op: Operator, args: &[Rc<Term>], range: T) -> RuleResult {
    let range = range.into();
    if !range.contains(args.len()) {
        return Err(CheckerError::WrongNumberOfTermsInOp(op, range, args.len()));
    }
    Ok(())
}

fn assert_eq<T>(a: &T, b: &T) -> RuleResult
where
    T: Eq + Clone + TypeName,
    EqualityError<T>: Into<CheckerError>,
{
    if a != b {
        return Err(EqualityError::ExpectedEqual(a.clone(), b.clone()).into());
    }
    Ok(())
}

fn assert_is_expected<T>(got: &T, expected: T) -> RuleResult
where
    T: Eq + Clone + TypeName,
    EqualityError<T>: Into<CheckerError>,
{
    if *got != expected {
        return Err(EqualityError::ExpectedToBe { expected, got: got.clone() }.into());
    }
    Ok(())
}

fn assert_polyeq(a: &Rc<Term>, b: &Rc<Term>, time: &mut Duration) -> Result<(), CheckerError> {
    if !polyeq(a, b, time) {
        return Err(EqualityError::ExpectedEqual(a.clone(), b.clone()).into());
    }
    Ok(())
}

fn assert_polyeq_expected(got: &Rc<Term>, expected: Rc<Term>, time: &mut Duration) -> RuleResult {
    if !polyeq(got, &expected, time) {
        return Err(EqualityError::ExpectedToBe { expected, got: got.clone() }.into());
    }
    Ok(())
}

fn assert_alpha_equiv_expected(
    got: &Rc<Term>,
    expected: Rc<Term>,
    time: &mut Duration,
) -> RuleResult {
    if !alpha_equiv(got, &expected, time) {
        return Err(EqualityError::ExpectedToBe { expected, got: got.clone() }.into());
    }
    Ok(())
}

fn assert_is_bool_constant(got: &Rc<Term>, expected: bool) -> RuleResult {
    if !got.is_bool_constant(expected) {
        return Err(CheckerError::ExpectedBoolConstant(expected, got.clone()));
    }
    Ok(())
}

#[cfg(test)]
fn run_tests(test_name: &str, definitions: &str, cases: &[(&str, bool)]) {
    use colored::{Color, Colorize};

    use crate::{checker, parser};
    use std::io::Cursor;

    for (i, (proof, expected)) in cases.iter().enumerate() {
        // This parses the definitions again for every case, which is not ideal
        let (mut problem, mut proof, mut pool) = parser::parse_instance(
            Cursor::new(definitions),
            Cursor::new(proof),
            parser::Config::new(),
        )
        .unwrap_or_else(|e| panic!("parser error during test \"{}\": {}", test_name, e));

        // Since rule tests often use `assume` commands to introduce premises, we search the proof
        // for all `assume`d terms and retroactively add them as the problem premises, to avoid
        // checker errors on the `assume`s
        problem.premises = proof
            .commands
            .iter()
            .filter_map(|c| match c {
                ProofCommand::Assume { term, .. } => Some(term.clone()),
                _ => None,
            })
            .collect();

        // All proofs must eventually reach the empty clause, so to avoid having to add a dummy
        // `(step end (cl) :rule hole)` to every rule test, we add this dummy step here
        proof.commands.push(ProofCommand::Step(ProofStep {
            id: "end".into(),
            clause: Vec::new(),
            rule: "hole".into(),
            premises: Vec::new(),
            args: Vec::new(),
            discharge: Vec::new(),
        }));

        let mut checker = checker::ProofChecker::new(&mut pool, checker::Config::new());
        let check_result = checker.check(&problem, &proof);

        // Extract error message, if any
        let error_message = match &check_result {
            Ok(_) => String::new(),
            Err(e) => format!("{}", e),
        };

        let got = check_result.is_ok();

        if *expected == got {
            println!("{} \"{}\"", "PASSED".bold().color(Color::Green), test_name);
        } else {
            let (color, expectation) = if *expected {
                (Color::Red, "expected to PASS but FAILED".red())
            } else {
                (Color::Yellow, "expected to FAIL but PASSED".yellow())
            };

            panic!(
                "{}\nTest '{}' case {}: {}\nOUTCOME: {}",
                "TEST FAILURE".bold().color(color),
                test_name.bold(),
                i.to_string().bold(),
                expectation,
                error_message
            );
        }
    }
}

#[cfg(test)]
macro_rules! test_cases {
    (
        definitions = $defs:expr,
        $($name:literal { $($proof:literal: $exp:literal,)* } )*
    ) => {{
        let definitions: &str = $defs;
        $({
            let name: &str = $name;
            let cases = [ $(($proof, $exp),)* ];
            $crate::checker::rules::run_tests(name, definitions, &cases);
        })*
    }};
}

// Since the rule submodules use the `test_cases` macro, we have to declare them here, after the
// macro is declared
pub(super) mod bitvectors;
pub(super) mod clausification;
pub(super) mod congruence;
<<<<<<< HEAD
pub(super) mod cutting_planes;
=======
pub(super) mod drup;
>>>>>>> 40f14132
pub(super) mod extras;
pub(super) mod linear_arithmetic;
pub(super) mod quantifier;
pub(super) mod reflexivity;
pub(super) mod resolution;
pub(super) mod simplification;
pub(super) mod strings;
pub(super) mod subproof;
pub(super) mod tautology;
pub(super) mod transitivity;<|MERGE_RESOLUTION|>--- conflicted
+++ resolved
@@ -246,11 +246,8 @@
 pub(super) mod bitvectors;
 pub(super) mod clausification;
 pub(super) mod congruence;
-<<<<<<< HEAD
 pub(super) mod cutting_planes;
-=======
 pub(super) mod drup;
->>>>>>> 40f14132
 pub(super) mod extras;
 pub(super) mod linear_arithmetic;
 pub(super) mod quantifier;
