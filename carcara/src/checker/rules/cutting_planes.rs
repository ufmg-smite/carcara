--- conflicted
+++ resolved
@@ -353,7 +353,37 @@
     Ok(())
 }
 
-<<<<<<< HEAD
+pub fn cp_literal(RuleArgs { pool, args, conclusion, .. }: RuleArgs) -> RuleResult {
+    assert_num_args(args, 1)?;
+    // TODO: Set args type to FF 2
+
+    if let Some(((c, (_, l)), _)) = match_term!((>= (* c (- 1 l)) 0) = &conclusion[0]) {
+        rassert!(
+            c.as_integer_err()? == 1,
+            CheckerError::ExpectedInteger(1.into(), c.clone()),
+        );
+        let neg_l = build_term!(pool,(- 1 {l.clone()}));
+        return assert_eq(&neg_l, &args[0]);
+    }
+    if let Some(((c, l), _)) = match_term!((>= (* c l) 0) = &conclusion[0]) {
+        rassert!(
+            c.as_integer_err()? == 1,
+            CheckerError::ExpectedInteger(1.into(), c.clone()),
+        );
+        return assert_eq(l, &args[0]);
+    }
+    if let Some(((_, l), _)) = match_term!((>= (- 1 l) 0) = &conclusion[0]) {
+        let neg_l = build_term!(pool,(- 1 {l.clone()}));
+        return assert_eq(&neg_l, &args[0]);
+    }
+    if let Some((l, _)) = match_term!((>= l 0) = &conclusion[0]) {
+        return assert_eq(l, &args[0]);
+    }
+    Err(CheckerError::Explanation(
+        "No valid pattern was found".into(),
+    ))
+}
+
 pub fn cp_normalize(RuleArgs { conclusion, .. }: RuleArgs) -> RuleResult {
     let (lhs, rhs) = match_term_err!((= a b) = &conclusion[0])?;
 
@@ -395,35 +425,4 @@
     println!("RELATION IS {relation}");
 
     Ok(())
-=======
-pub fn cp_literal(RuleArgs { pool, args, conclusion, .. }: RuleArgs) -> RuleResult {
-    assert_num_args(args, 1)?;
-    // TODO: Set args type to FF 2
-
-    if let Some(((c, (_, l)), _)) = match_term!((>= (* c (- 1 l)) 0) = &conclusion[0]) {
-        rassert!(
-            c.as_integer_err()? == 1,
-            CheckerError::ExpectedInteger(1.into(), c.clone()),
-        );
-        let neg_l = build_term!(pool,(- 1 {l.clone()}));
-        return assert_eq(&neg_l, &args[0]);
-    }
-    if let Some(((c, l), _)) = match_term!((>= (* c l) 0) = &conclusion[0]) {
-        rassert!(
-            c.as_integer_err()? == 1,
-            CheckerError::ExpectedInteger(1.into(), c.clone()),
-        );
-        return assert_eq(l, &args[0]);
-    }
-    if let Some(((_, l), _)) = match_term!((>= (- 1 l) 0) = &conclusion[0]) {
-        let neg_l = build_term!(pool,(- 1 {l.clone()}));
-        return assert_eq(&neg_l, &args[0]);
-    }
-    if let Some((l, _)) = match_term!((>= l 0) = &conclusion[0]) {
-        return assert_eq(l, &args[0]);
-    }
-    Err(CheckerError::Explanation(
-        "No valid pattern was found".into(),
-    ))
->>>>>>> 6f6b81df
 }