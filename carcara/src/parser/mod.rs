--- conflicted
+++ resolved
@@ -120,16 +120,10 @@
     allow_int_real_subtyping: bool,
 }
 
-<<<<<<< HEAD
 impl<'a, R: BufRead, P: TPool> Parser<'a, R, P> {
-    /// Constructs a new `Parser` from a type that implements `BufRead`. This operation can fail if
-    /// there is an IO or lexer error on the first token.
-=======
-impl<'a, R: BufRead> Parser<'a, R> {
     /// Constructs a new `Parser` from a type that implements `BufRead`.
     ///
     /// This operation can fail if there is an IO or lexer error on the first token.
->>>>>>> c6e5df0e
     pub fn new(
         pool: &'a mut P,
         input: R,
