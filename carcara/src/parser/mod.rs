--- conflicted
+++ resolved
@@ -438,14 +438,11 @@
                 SortError::assert_eq(&Sort::Int, sorts[0])?;
                 SortError::assert_all_eq(&sorts)?;
             }
-<<<<<<< HEAD
-=======
             Operator::BvConst => {
                 assert_num_args(&args, 2)?;
                 SortError::assert_eq(&Sort::Int, sorts[0])?;
                 SortError::assert_eq(&Sort::Int, sorts[1])?;
             }
->>>>>>> 813d913c
             Operator::BvConcat => {
                 assert_num_args(&args, 2..)?;
                 for s in sorts {
@@ -1534,12 +1531,6 @@
                     ));
                 }
             }
-<<<<<<< HEAD
-            ParamOperator::BvBitOf
-            | ParamOperator::BvIntOf
-            | ParamOperator::ZeroExtend
-            | ParamOperator::SignExtend => {
-=======
             ParamOperator::IntToBv => {
                 assert_num_args(&op_args, 1)?;
                 assert_num_args(&args, 1)?;
@@ -1557,7 +1548,6 @@
             | ParamOperator::RotateLeft
             | ParamOperator::RotateRight
             | ParamOperator::Repeat => {
->>>>>>> 813d913c
                 assert_num_args(&op_args, 1)?;
                 assert_num_args(&args, 1)?;
                 if let Term::Const(c) = op_args[0].as_ref() {
