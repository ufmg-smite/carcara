--- conflicted
+++ resolved
@@ -1,32 +1,4 @@
-<<<<<<< HEAD
 use carcara::{benchmarking::OnlineBenchmarkResults, checker::CheckerStatistics, *};
-use std::{ffi::OsStr, fs, io, path::Path};
-
-fn get_truncated_message(e: &Error) -> String {
-    const ERROR_MESSAGE_LIMIT: usize = 350;
-    const TRUNCATION_MESSAGE: &str = "... (long message truncated)";
-    const TRUNCATION_LEN: usize = TRUNCATION_MESSAGE.as_bytes().len();
-
-    let mut error_message = format!("{}", e);
-
-    if error_message.len() > ERROR_MESSAGE_LIMIT + TRUNCATION_LEN {
-        error_message.truncate(ERROR_MESSAGE_LIMIT);
-        error_message.push_str(TRUNCATION_MESSAGE);
-    }
-    error_message
-}
-
-fn run_test(problem_path: &Path, proof_path: &Path) -> CarcaraResult<()> {
-    fn test_config() -> checker::Config {
-        checker::Config {
-            strict: false,
-            skip_unknown_rules: true,
-            is_running_test: false,
-            check_lia_using_cvc5: true,
-        }
-    }
-=======
-use carcara::*;
 use std::{
     fs, io,
     path::{Path, PathBuf},
@@ -34,7 +6,6 @@
 
 fn run_test(problem_path: &Path, proof_path: &Path) -> CarcaraResult<()> {
     use checker::Config;
->>>>>>> f9d128fe
 
     let (prelude, proof, mut pool) = parser::parse_instance(
         io::BufReader::new(fs::File::open(problem_path)?),
@@ -45,53 +16,35 @@
     )?;
 
     // First, we check the proof normally
-<<<<<<< HEAD
-    checker::ProofChecker::new(&mut pool, test_config(), prelude.clone()).check(
+    checker::ProofChecker::new(&mut pool, Config::new(), prelude.clone()).check(
         &proof,
         &mut None::<CheckerStatistics<OnlineBenchmarkResults>>,
     )?;
 
     // Then, we check it while elaborating the proof
-    let mut checker = checker::ProofChecker::new(&mut pool, test_config(), prelude.clone());
-    let elaborated = checker.check_and_elaborate(
+    let mut checker = checker::ProofChecker::new(&mut pool, Config::new(), prelude.clone());
+    let (_, elaborated) = checker.check_and_elaborate(
         proof,
         &mut None::<CheckerStatistics<OnlineBenchmarkResults>>,
     )?;
 
     // After that, we check the elaborated proof normally, to make sure it is valid
-    checker::ProofChecker::new(&mut pool, test_config(), prelude.clone()).check(
+    checker::ProofChecker::new(&mut pool, Config::new().strict(true), prelude.clone()).check(
         &elaborated,
         &mut None::<CheckerStatistics<OnlineBenchmarkResults>>,
     )?;
 
     // Finally, we elaborate the already elaborated proof, to make sure the elaboration step is
     // idempotent
-    let mut checker = checker::ProofChecker::new(&mut pool, test_config(), prelude);
-    let elaborated_twice = checker.check_and_elaborate(
+    let mut checker = checker::ProofChecker::new(&mut pool, Config::new().strict(true), prelude);
+    let (_, elaborated_twice) = checker.check_and_elaborate(
         elaborated.clone(),
         &mut None::<CheckerStatistics<OnlineBenchmarkResults>>,
     )?;
-    assert_eq!(elaborated.commands, elaborated_twice.commands);
-=======
-    checker::ProofChecker::new(&mut pool, Config::new(), prelude.clone()).check(&proof)?;
-
-    // Then, we check it while elaborating the proof
-    let mut checker = checker::ProofChecker::new(&mut pool, Config::new(), prelude.clone());
-    let (_, elaborated) = checker.check_and_elaborate(proof)?;
-
-    // After that, we check the elaborated proof normally, to make sure it is valid
-    checker::ProofChecker::new(&mut pool, Config::new().strict(true), prelude.clone())
-        .check(&elaborated)?;
-
-    // Finally, we elaborate the already elaborated proof, to make sure the elaboration step is
-    // idempotent
-    let mut checker = checker::ProofChecker::new(&mut pool, Config::new().strict(true), prelude);
-    let (_, elaborated_twice) = checker.check_and_elaborate(elaborated.clone())?;
     assert!(
         elaborated.commands == elaborated_twice.commands,
         "elaboration was not idempotent!"
     );
->>>>>>> f9d128fe
 
     Ok(())
 }
