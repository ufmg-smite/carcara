[package]
name = "carcara"
version = "1.1.0"
authors = [
    "Bruno Andreotti <bandreotti@proton.me>",
<<<<<<< HEAD
    "Vinícius Braga Freire <vinicius.braga.freire@gmail.com>",
    "Bernardo Borges <bernborgess@outlook.com>",
=======
    "Haniel Barbosa <hanielbbarbosa@gmail.com>",
    "Vinicius Gomes <vinicius.svgomes@gmail.com>",
    "Bernardo Borges <bernborgess@outlook.com>",
    "Tiago Campos <tiagocampos@mixrank.com>",
>>>>>>> 813d913c
]
edition = "2021"
rust-version = "1.72"
license = "Apache-2.0"

[dependencies]
indexmap = "2.0.0"
log = "0.4.20"
rug = { version = "1.21.0", default-features = false, features = [
    "integer",
    "rational",
] }
thiserror = "1.0.47"

[dev-dependencies]
test-generator = { path = "../test-generator" }
rand = "0.8.5"
colored = "2.1.0"<|MERGE_RESOLUTION|>--- conflicted
+++ resolved
@@ -3,15 +3,10 @@
 version = "1.1.0"
 authors = [
     "Bruno Andreotti <bandreotti@proton.me>",
-<<<<<<< HEAD
-    "Vinícius Braga Freire <vinicius.braga.freire@gmail.com>",
-    "Bernardo Borges <bernborgess@outlook.com>",
-=======
     "Haniel Barbosa <hanielbbarbosa@gmail.com>",
     "Vinicius Gomes <vinicius.svgomes@gmail.com>",
     "Bernardo Borges <bernborgess@outlook.com>",
     "Tiago Campos <tiagocampos@mixrank.com>",
->>>>>>> 813d913c
 ]
 edition = "2021"
 rust-version = "1.72"
